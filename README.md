--- conflicted
+++ resolved
@@ -303,19 +303,6 @@
 * In `.flowconfig`, you **cannot** ignore `node_modules`.
 * In `.flowconfig`, you **cannot** import it explicitly in the `[libs]` section.
 * You **do not** need to install library definition using [flow-typed](https://github.com/flowtype/flow-typed).
-
-<<<<<<< HEAD
-## MobX was formerly known as Mobservable.
-
-See the [changelog](https://github.com/mobxjs/mobx/blob/master/CHANGELOG.md#200) for all the details about `mobservable` to `mobx`.
-=======
-## Bower support
-
-Bower support is available through the infamous unpkg.com:
-`bower install https://unpkg.com/mobx/bower.zip`
-
-Then use `lib/mobx.umd.js` or `lib/mobx.umd.min.js`
->>>>>>> c84035af
 
 ## Donating
 
