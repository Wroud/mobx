import { Lambda, getNextId, invariant, fail, EMPTY_OBJECT, deprecated } from "../utils/utils"
import { isModifierDescriptor } from "../types/modifiers"
import { Reaction, IReactionPublic, IReactionDisposer } from "../core/reaction"
import { untrackedStart, untrackedEnd } from "../core/derivation"
import { action, isAction, runInAction } from "./action"
import { IEqualsComparer, comparer } from "../types/comparer"

export interface IAutorunOptions {
    delay?: number
    name?: string
}

/**
 * Creates a named reactive view and keeps it alive, so that the view is always
 * updated if one of the dependencies changes, even when the view is not further used by something else.
 * @param view The reactive view
 * @returns disposer function, which can be used to stop the view from being updated in the future.
 */
export function autorun(
    view: (r: IReactionPublic) => any,
    opts?: IAutorunOptions
): IReactionDisposer {
    invariant(typeof view === "function", "Autorun expects a function as first argument")
    invariant(
        isAction(view) === false,
        "Autorun does not accept actions since actions are untrackable"
    )

    const name: string = (opts && opts.name) || (view as any).name || "Autorun@" + getNextId()
    const delay = (opts && opts.delay) || 0
    let reaction: Reaction

    if (delay === 0) {
        // normal autorun
        reaction = new Reaction(name, function(this: Reaction) {
            this.track(reactionRunner)
        })
    } else {
        // debounced autorun
        let isScheduled = false

        reaction = new Reaction(name, () => {
            if (!isScheduled) {
                isScheduled = true
                setTimeout(() => {
                    isScheduled = false
                    if (!reaction.isDisposed) reaction.track(reactionRunner)
                }, delay)
            }
        })
    }

    function reactionRunner() {
        view(reaction)
    }

    reaction.schedule()
    return reaction.getDisposer()
}

export function when(
    predicate: () => boolean,
    effect: Lambda,
    opts?: { name?: string }
): IReactionDisposer {
    return autorun(r => {
        if (predicate()) {
            r.dispose()
            const prevUntracked = untrackedStart()
            effect()
            untrackedEnd(prevUntracked)
        }
    }, opts)
}

<<<<<<< HEAD
export type IReactionOptions = IAutorunOptions & {
=======
export function autorunAsync(
    name: string,
    func: (r: IReactionPublic) => any,
    delay?: number,
    scope?: any
): IReactionDisposer
export function autorunAsync(
    func: (r: IReactionPublic) => any,
    delay?: number,
    scope?: any
): IReactionDisposer
export function autorunAsync(
    func: (r: IReactionPublic) => any,
    scheduler: (callback: () => void) => any,
    scope?: any
): IReactionDisposer
export function autorunAsync(arg1: any, arg2: any, arg3?: any, arg4?: any) {
    let name: string,
        func: (r: IReactionPublic) => any,
        scheduler: (callback: () => void) => any,
        scope: any
    if (typeof arg1 === "string") {
        name = arg1
        arg1 = arg2
        arg2 = arg3
        arg3 = arg4
    } else {
        name = arg1.name || "AutorunAsync@" + getNextId()
    }
    func = arg1
    scheduler =
        arg2 === void 0
            ? (f: () => void) => setTimeout(f, 1)
            : typeof arg2 === "number" ? (f: () => void) => setTimeout(f, arg2) : arg2
    scope = arg3

    invariant(isAction(func) === false, getMessage("m006"))

    if (scope) func = func.bind(scope)

    let isScheduled = false

    const r = new Reaction(name, () => {
        if (!isScheduled) {
            isScheduled = true
            scheduler(() => {
                isScheduled = false
                if (!r.isDisposed) r.track(reactionRunner)
            })
        }
    })

    function reactionRunner() {
        func(r)
    }

    r.schedule()
    return r.getDisposer()
}

export interface IReactionOptions {
    context?: any
>>>>>>> 60507a4a
    fireImmediately?: boolean
    compareStructural?: boolean
    equals?: IEqualsComparer<any>
}

export function reaction<T>(
    expression: (r: IReactionPublic) => T,
    effect: (arg: T, r: IReactionPublic) => void,
    opts: IReactionOptions = EMPTY_OBJECT
): IReactionDisposer {
    invariant(typeof expression === "function", "First argument to reaction should be a function")
    if (typeof opts === "boolean") {
        opts = { fireImmediately: opts }
        deprecated(
            `Using fireImmediately as argument is deprecated. Use '{ fireImmediately: true }' instead`
        )
    }
    invariant(typeof opts === "object", "Third argument of reactions should be an object")
    const name = opts.name || "Reaction@" + getNextId()
    const fireImmediately = opts.fireImmediately === true
    const delay = opts.delay || 0
    // TODO: creates ugly spy events, use `effect = (r) => runInAction(opts.name, () => effect(r))` instead?
    const effectAction = action(name, effect)

    let firstTime = true
    let isScheduled = false
    let value: T

    const equals = opts.compareStructural ? comparer.structural : opts.equals || comparer.default

    const r = new Reaction(name, () => {
        if (firstTime || delay < 1) {
            reactionRunner()
        } else if (!isScheduled) {
            isScheduled = true
            setTimeout(() => {
                isScheduled = false
                reactionRunner()
            }, delay)
        }
    })

    function reactionRunner() {
        if (r.isDisposed) return
        let changed = false
        r.track(() => {
            const nextValue = expression(r)
            changed = firstTime || !equals(value, nextValue)
            value = nextValue
        })
        if (firstTime && opts.fireImmediately!) effect(value, r)
        if (!firstTime && (changed as boolean) === true) effect(value, r)
        if (firstTime) firstTime = false
    }

    r.schedule()
    return r.getDisposer()
}<|MERGE_RESOLUTION|>--- conflicted
+++ resolved
@@ -8,6 +8,7 @@
 export interface IAutorunOptions {
     delay?: number
     name?: string
+    scheduler?: (callback: () => void) => any
 }
 
 /**
@@ -18,7 +19,7 @@
  */
 export function autorun(
     view: (r: IReactionPublic) => any,
-    opts?: IAutorunOptions
+    opts: IAutorunOptions = EMPTY_OBJECT
 ): IReactionDisposer {
     invariant(typeof view === "function", "Autorun expects a function as first argument")
     invariant(
@@ -27,25 +28,26 @@
     )
 
     const name: string = (opts && opts.name) || (view as any).name || "Autorun@" + getNextId()
-    const delay = (opts && opts.delay) || 0
+    const runSync = !opts.scheduler && !opts.delay
     let reaction: Reaction
 
-    if (delay === 0) {
+    if (runSync) {
         // normal autorun
         reaction = new Reaction(name, function(this: Reaction) {
             this.track(reactionRunner)
         })
     } else {
+        const scheduler = createSchedulerFromOptions(opts)
         // debounced autorun
         let isScheduled = false
 
         reaction = new Reaction(name, () => {
             if (!isScheduled) {
                 isScheduled = true
-                setTimeout(() => {
+                scheduler(() => {
                     isScheduled = false
                     if (!reaction.isDisposed) reaction.track(reactionRunner)
-                }, delay)
+                })
             }
         })
     }
@@ -73,75 +75,18 @@
     }, opts)
 }
 
-<<<<<<< HEAD
 export type IReactionOptions = IAutorunOptions & {
-=======
-export function autorunAsync(
-    name: string,
-    func: (r: IReactionPublic) => any,
-    delay?: number,
-    scope?: any
-): IReactionDisposer
-export function autorunAsync(
-    func: (r: IReactionPublic) => any,
-    delay?: number,
-    scope?: any
-): IReactionDisposer
-export function autorunAsync(
-    func: (r: IReactionPublic) => any,
-    scheduler: (callback: () => void) => any,
-    scope?: any
-): IReactionDisposer
-export function autorunAsync(arg1: any, arg2: any, arg3?: any, arg4?: any) {
-    let name: string,
-        func: (r: IReactionPublic) => any,
-        scheduler: (callback: () => void) => any,
-        scope: any
-    if (typeof arg1 === "string") {
-        name = arg1
-        arg1 = arg2
-        arg2 = arg3
-        arg3 = arg4
-    } else {
-        name = arg1.name || "AutorunAsync@" + getNextId()
-    }
-    func = arg1
-    scheduler =
-        arg2 === void 0
-            ? (f: () => void) => setTimeout(f, 1)
-            : typeof arg2 === "number" ? (f: () => void) => setTimeout(f, arg2) : arg2
-    scope = arg3
-
-    invariant(isAction(func) === false, getMessage("m006"))
-
-    if (scope) func = func.bind(scope)
-
-    let isScheduled = false
-
-    const r = new Reaction(name, () => {
-        if (!isScheduled) {
-            isScheduled = true
-            scheduler(() => {
-                isScheduled = false
-                if (!r.isDisposed) r.track(reactionRunner)
-            })
-        }
-    })
-
-    function reactionRunner() {
-        func(r)
-    }
-
-    r.schedule()
-    return r.getDisposer()
-}
-
-export interface IReactionOptions {
-    context?: any
->>>>>>> 60507a4a
     fireImmediately?: boolean
     compareStructural?: boolean
     equals?: IEqualsComparer<any>
+}
+
+const run = (f: Lambda) => f()
+
+function createSchedulerFromOptions(opts: IReactionOptions) {
+    return opts.scheduler
+        ? opts.scheduler
+        : opts.delay ? (f: Lambda) => setTimeout(f, opts.delay) : run
 }
 
 export function reaction<T>(
@@ -159,9 +104,10 @@
     invariant(typeof opts === "object", "Third argument of reactions should be an object")
     const name = opts.name || "Reaction@" + getNextId()
     const fireImmediately = opts.fireImmediately === true
-    const delay = opts.delay || 0
     // TODO: creates ugly spy events, use `effect = (r) => runInAction(opts.name, () => effect(r))` instead?
     const effectAction = action(name, effect)
+    const runSync = !opts.scheduler && !opts.delay
+    const scheduler = createSchedulerFromOptions(opts)
 
     let firstTime = true
     let isScheduled = false
@@ -170,18 +116,16 @@
     const equals = opts.compareStructural ? comparer.structural : opts.equals || comparer.default
 
     const r = new Reaction(name, () => {
-        if (firstTime || delay < 1) {
+        if (firstTime || runSync) {
             reactionRunner()
         } else if (!isScheduled) {
             isScheduled = true
-            setTimeout(() => {
-                isScheduled = false
-                reactionRunner()
-            }, delay)
+            scheduler!(reactionRunner)
         }
     })
 
     function reactionRunner() {
+        isScheduled = false // Q: move into reaction runner?
         if (r.isDisposed) return
         let changed = false
         r.track(() => {
