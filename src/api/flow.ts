import { action } from "./action"

<<<<<<< HEAD
let generatorId = 0

=======
export type CancellablePromise<T> = Promise<T> & { cancel(): void }

// method decorator:
export function flow(
    target: Object,
    propertyKey: string,
    descriptor: PropertyDescriptor
): PropertyDescriptor
>>>>>>> cbfbbca9
// non-decorator forms
export function flow<R>(generator: () => IterableIterator<any>): () => CancellablePromise<R>
export function flow<A1>(
    generator: (a1: A1) => IterableIterator<any>
): (a1: A1) => CancellablePromise<any> // Ideally we want to have R instead of Any, but cannot specify R without specifying A1 etc... 'any' as result is better then not specifying request args
export function flow<A1, A2, A3, A4, A5, A6, A7, A8>(
    generator: (
        a1: A1,
        a2: A2,
        a3: A3,
        a4: A4,
        a5: A5,
        a6: A6,
        a7: A7,
        a8: A8
    ) => IterableIterator<any>
): (a1: A1, a2: A2, a3: A3, a4: A4, a5: A5, a6: A6, a7: A7, a8: A8) => CancellablePromise<any>
export function flow<A1, A2, A3, A4, A5, A6, A7>(
    generator: (a1: A1, a2: A2, a3: A3, a4: A4, a5: A5, a6: A6, a7: A7) => IterableIterator<any>
): (a1: A1, a2: A2, a3: A3, a4: A4, a5: A5, a6: A6, a7: A7) => CancellablePromise<any>
export function flow<A1, A2, A3, A4, A5, A6>(
    generator: (a1: A1, a2: A2, a3: A3, a4: A4, a5: A5, a6: A6) => IterableIterator<any>
): (a1: A1, a2: A2, a3: A3, a4: A4, a5: A5, a6: A6) => CancellablePromise<any>
export function flow<A1, A2, A3, A4, A5>(
    generator: (a1: A1, a2: A2, a3: A3, a4: A4, a5: A5) => IterableIterator<any>
): (a1: A1, a2: A2, a3: A3, a4: A4, a5: A5) => CancellablePromise<any>
export function flow<A1, A2, A3, A4>(
    generator: (a1: A1, a2: A2, a3: A3, a4: A4) => IterableIterator<any>
): (a1: A1, a2: A2, a3: A3, a4: A4) => CancellablePromise<any>
export function flow<A1, A2, A3>(
    generator: (a1: A1, a2: A2, a3: A3) => IterableIterator<any>
): (a1: A1, a2: A2, a3: A3) => CancellablePromise<any>
export function flow<A1, A2>(
    generator: (a1: A1, a2: A2) => IterableIterator<any>
<<<<<<< HEAD
): (a1: A1, a2: A2) => Promise<any>
export function flow<A1>(generator: (a1: A1) => IterableIterator<any>): (a1: A1) => Promise<any>
export function flow(generator: Function) {
    if (arguments.length !== 1)
        fail(process.env.NODE_ENV && `Flow expects one 1 argument and cannot be used as decorator`)
    const name = generator.name || "<unnamed flow>"
=======
): (a1: A1, a2: A2) => CancellablePromise<any>
export function flow<A1>(
    generator: (a1: A1) => IterableIterator<any>
): (a1: A1) => CancellablePromise<any>
// ... with name
export function flow<R>(
    name: string,
    generator: () => IterableIterator<any>
): () => CancellablePromise<R>
export function flow<A1>(
    name: string,
    generator: (a1: A1) => IterableIterator<any>
): (a1: A1) => CancellablePromise<any> // Ideally we want to have R instead of Any, but cannot specify R without specifying A1 etc... 'any' as result is better then not specifying request args
export function flow<A1, A2, A3, A4, A5, A6, A7, A8>(
    name: string,
    generator: (
        a1: A1,
        a2: A2,
        a3: A3,
        a4: A4,
        a5: A5,
        a6: A6,
        a7: A7,
        a8: A8
    ) => IterableIterator<any>
): (a1: A1, a2: A2, a3: A3, a4: A4, a5: A5, a6: A6, a7: A7, a8: A8) => CancellablePromise<any>
export function flow<A1, A2, A3, A4, A5, A6, A7>(
    name: string,
    generator: (a1: A1, a2: A2, a3: A3, a4: A4, a5: A5, a6: A6, a7: A7) => IterableIterator<any>
): (a1: A1, a2: A2, a3: A3, a4: A4, a5: A5, a6: A6, a7: A7) => CancellablePromise<any>
export function flow<A1, A2, A3, A4, A5, A6>(
    name: string,
    generator: (a1: A1, a2: A2, a3: A3, a4: A4, a5: A5, a6: A6) => IterableIterator<any>
): (a1: A1, a2: A2, a3: A3, a4: A4, a5: A5, a6: A6) => CancellablePromise<any>
export function flow<A1, A2, A3, A4, A5>(
    name: string,
    generator: (a1: A1, a2: A2, a3: A3, a4: A4, a5: A5) => IterableIterator<any>
): (a1: A1, a2: A2, a3: A3, a4: A4, a5: A5) => CancellablePromise<any>
export function flow<A1, A2, A3, A4>(
    name: string,
    generator: (a1: A1, a2: A2, a3: A3, a4: A4) => IterableIterator<any>
): (a1: A1, a2: A2, a3: A3, a4: A4) => CancellablePromise<any>
export function flow<A1, A2, A3>(
    name: string,
    generator: (a1: A1, a2: A2, a3: A3) => IterableIterator<any>
): (a1: A1, a2: A2, a3: A3) => CancellablePromise<any>
export function flow<A1, A2>(
    name: string,
    generator: (a1: A1, a2: A2) => IterableIterator<any>
): (a1: A1, a2: A2) => CancellablePromise<any>
export function flow<A1>(
    name: string,
    generator: (a1: A1) => IterableIterator<any>
): (a1: A1) => CancellablePromise<any>
export function flow(arg1: any, arg2?: any): any {
    // decorator
    if (typeof arguments[1] === "string") return flowDecorator.apply(null, arguments)

    // direct invocation
    const generator = typeof arg1 === "string" ? arg2 : arg1
    const name = typeof arg1 === "string" ? arg1 : generator.name || "<unnamed async action>"
    return createFlowGenerator(name, generator)
}
>>>>>>> cbfbbca9

    // Implementation based on https://github.com/tj/co/blob/master/index.js
    return function() {
        const ctx = this
        const args = arguments
        const runId = ++generatorId
        const gen = action(`${name} - runid: ${runId} - init`, generator).apply(ctx, args)
        let rejector: (error: any) => void
        let pendingPromise: CancellablePromise<any> | undefined = undefined

        const res = new Promise(function(resolve, reject) {
            let stepId = 0
            rejector = reject

            function onFulfilled(res: any) {
                pendingPromise = undefined
                let ret
                try {
                    ret = action(`${name} - runid: ${runId} - yield ${stepId++}`, gen.next).call(
                        gen,
                        res
                    )
                } catch (e) {
                    return reject(e)
                }

                next(ret)
            }

            function onRejected(err: any) {
                pendingPromise = undefined
                let ret
                try {
                    ret = action(`${name} - runid: ${runId} - yield ${stepId++}`, gen.throw).call(
                        gen,
                        err
                    )
                } catch (e) {
                    return reject(e)
                }
                next(ret)
            }

            function next(ret: any) {
                if (ret && typeof ret.then === "function") {
                    // an async iterator
                    ret.then(next, reject)
                    return
                }
                if (ret.done) return resolve(ret.value)
                pendingPromise = Promise.resolve(ret.value) as any
                return pendingPromise!.then(onFulfilled, onRejected)
            }

            onFulfilled(undefined) // kick off the process
        }) as any

        res.cancel = action(`${name} - runid: ${runId} - cancel`, function() {
            try {
                if (pendingPromise && typeof pendingPromise.cancel === "function")
                    pendingPromise.cancel()
                gen.return()
                rejector(new Error("FLOW_CANCELLED"))
            } catch (e) {
                rejector(e) // there could be a throwing finally block
            }
        })
        return res
    }
}<|MERGE_RESOLUTION|>--- conflicted
+++ resolved
@@ -1,19 +1,9 @@
 import { action } from "./action"
 
-<<<<<<< HEAD
 let generatorId = 0
 
-=======
 export type CancellablePromise<T> = Promise<T> & { cancel(): void }
 
-// method decorator:
-export function flow(
-    target: Object,
-    propertyKey: string,
-    descriptor: PropertyDescriptor
-): PropertyDescriptor
->>>>>>> cbfbbca9
-// non-decorator forms
 export function flow<R>(generator: () => IterableIterator<any>): () => CancellablePromise<R>
 export function flow<A1>(
     generator: (a1: A1) => IterableIterator<any>
@@ -47,78 +37,12 @@
 ): (a1: A1, a2: A2, a3: A3) => CancellablePromise<any>
 export function flow<A1, A2>(
     generator: (a1: A1, a2: A2) => IterableIterator<any>
-<<<<<<< HEAD
 ): (a1: A1, a2: A2) => Promise<any>
 export function flow<A1>(generator: (a1: A1) => IterableIterator<any>): (a1: A1) => Promise<any>
 export function flow(generator: Function) {
     if (arguments.length !== 1)
         fail(process.env.NODE_ENV && `Flow expects one 1 argument and cannot be used as decorator`)
     const name = generator.name || "<unnamed flow>"
-=======
-): (a1: A1, a2: A2) => CancellablePromise<any>
-export function flow<A1>(
-    generator: (a1: A1) => IterableIterator<any>
-): (a1: A1) => CancellablePromise<any>
-// ... with name
-export function flow<R>(
-    name: string,
-    generator: () => IterableIterator<any>
-): () => CancellablePromise<R>
-export function flow<A1>(
-    name: string,
-    generator: (a1: A1) => IterableIterator<any>
-): (a1: A1) => CancellablePromise<any> // Ideally we want to have R instead of Any, but cannot specify R without specifying A1 etc... 'any' as result is better then not specifying request args
-export function flow<A1, A2, A3, A4, A5, A6, A7, A8>(
-    name: string,
-    generator: (
-        a1: A1,
-        a2: A2,
-        a3: A3,
-        a4: A4,
-        a5: A5,
-        a6: A6,
-        a7: A7,
-        a8: A8
-    ) => IterableIterator<any>
-): (a1: A1, a2: A2, a3: A3, a4: A4, a5: A5, a6: A6, a7: A7, a8: A8) => CancellablePromise<any>
-export function flow<A1, A2, A3, A4, A5, A6, A7>(
-    name: string,
-    generator: (a1: A1, a2: A2, a3: A3, a4: A4, a5: A5, a6: A6, a7: A7) => IterableIterator<any>
-): (a1: A1, a2: A2, a3: A3, a4: A4, a5: A5, a6: A6, a7: A7) => CancellablePromise<any>
-export function flow<A1, A2, A3, A4, A5, A6>(
-    name: string,
-    generator: (a1: A1, a2: A2, a3: A3, a4: A4, a5: A5, a6: A6) => IterableIterator<any>
-): (a1: A1, a2: A2, a3: A3, a4: A4, a5: A5, a6: A6) => CancellablePromise<any>
-export function flow<A1, A2, A3, A4, A5>(
-    name: string,
-    generator: (a1: A1, a2: A2, a3: A3, a4: A4, a5: A5) => IterableIterator<any>
-): (a1: A1, a2: A2, a3: A3, a4: A4, a5: A5) => CancellablePromise<any>
-export function flow<A1, A2, A3, A4>(
-    name: string,
-    generator: (a1: A1, a2: A2, a3: A3, a4: A4) => IterableIterator<any>
-): (a1: A1, a2: A2, a3: A3, a4: A4) => CancellablePromise<any>
-export function flow<A1, A2, A3>(
-    name: string,
-    generator: (a1: A1, a2: A2, a3: A3) => IterableIterator<any>
-): (a1: A1, a2: A2, a3: A3) => CancellablePromise<any>
-export function flow<A1, A2>(
-    name: string,
-    generator: (a1: A1, a2: A2) => IterableIterator<any>
-): (a1: A1, a2: A2) => CancellablePromise<any>
-export function flow<A1>(
-    name: string,
-    generator: (a1: A1) => IterableIterator<any>
-): (a1: A1) => CancellablePromise<any>
-export function flow(arg1: any, arg2?: any): any {
-    // decorator
-    if (typeof arguments[1] === "string") return flowDecorator.apply(null, arguments)
-
-    // direct invocation
-    const generator = typeof arg1 === "string" ? arg2 : arg1
-    const name = typeof arg1 === "string" ? arg1 : generator.name || "<unnamed async action>"
-    return createFlowGenerator(name, generator)
-}
->>>>>>> cbfbbca9
 
     // Implementation based on https://github.com/tj/co/blob/master/index.js
     return function() {
