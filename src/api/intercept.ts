import { IInterceptor } from "../types/intercept-utils"
import { IObservableArray, IArrayWillChange, IArrayWillSplice } from "../types/observablearray"
import { ObservableMap, IMapWillChange } from "../types/observablemap"
import { IObjectWillChange } from "../types/observableobject"
import { IValueWillChange, IObservableValue } from "../types/observablevalue"
import { Lambda } from "../utils/utils"
import { getAdministration } from "../types/type-utils"

<<<<<<< HEAD
export function intercept<T>(value: IObservableValue<T>, handler: IInterceptor<IValueWillChange<T>>): Lambda;
export function intercept<T>(observableArray: IObservableArray<T>, handler: IInterceptor<IArrayWillChange<T> | IArrayWillSplice<T>>): Lambda;
export function intercept<T>(observableMap: ObservableMap<T>, handler: IInterceptor<IMapWillChange<T>>): Lambda;
export function intercept<T>(observableMap: ObservableMap<T>, property: string, handler: IInterceptor<IValueWillChange<T>>): Lambda;
export function intercept(object: Object, handler: IInterceptor<IObjectWillChange>): Lambda;
export function intercept<T extends Object, K extends keyof T>(object: T, property: K, handler: IInterceptor<IValueWillChange<any>>): Lambda;
=======
export function intercept<T>(
    value: IObservableValue<T>,
    handler: IInterceptor<IValueWillChange<T>>
): Lambda
export function intercept<T>(
    observableArray: IObservableArray<T>,
    handler: IInterceptor<IArrayWillChange<T> | IArrayWillSplice<T>>
): Lambda
export function intercept<T>(
    observableMap: ObservableMap<T>,
    handler: IInterceptor<IMapWillChange<T>>
): Lambda
export function intercept<T>(
    observableMap: ObservableMap<T>,
    property: string,
    handler: IInterceptor<IValueWillChange<T>>
): Lambda
export function intercept(object: Object, handler: IInterceptor<IObjectWillChange>): Lambda
export function intercept(
    object: Object,
    property: string,
    handler: IInterceptor<IValueWillChange<any>>
): Lambda
>>>>>>> 8d4b0e39
export function intercept(thing, propOrHandler?, handler?): Lambda {
    if (typeof handler === "function") return interceptProperty(thing, propOrHandler, handler)
    else return interceptInterceptable(thing, propOrHandler)
}

function interceptInterceptable(thing, handler) {
    return getAdministration(thing).intercept(handler)
}

function interceptProperty(thing, property, handler) {
    return getAdministration(thing, property).intercept(handler)
}<|MERGE_RESOLUTION|>--- conflicted
+++ resolved
@@ -6,14 +6,6 @@
 import { Lambda } from "../utils/utils"
 import { getAdministration } from "../types/type-utils"
 
-<<<<<<< HEAD
-export function intercept<T>(value: IObservableValue<T>, handler: IInterceptor<IValueWillChange<T>>): Lambda;
-export function intercept<T>(observableArray: IObservableArray<T>, handler: IInterceptor<IArrayWillChange<T> | IArrayWillSplice<T>>): Lambda;
-export function intercept<T>(observableMap: ObservableMap<T>, handler: IInterceptor<IMapWillChange<T>>): Lambda;
-export function intercept<T>(observableMap: ObservableMap<T>, property: string, handler: IInterceptor<IValueWillChange<T>>): Lambda;
-export function intercept(object: Object, handler: IInterceptor<IObjectWillChange>): Lambda;
-export function intercept<T extends Object, K extends keyof T>(object: T, property: K, handler: IInterceptor<IValueWillChange<any>>): Lambda;
-=======
 export function intercept<T>(
     value: IObservableValue<T>,
     handler: IInterceptor<IValueWillChange<T>>
@@ -32,12 +24,11 @@
     handler: IInterceptor<IValueWillChange<T>>
 ): Lambda
 export function intercept(object: Object, handler: IInterceptor<IObjectWillChange>): Lambda
-export function intercept(
-    object: Object,
-    property: string,
+export function intercept<T extends Object, K extends keyof T>(
+    object: T,
+    property: K,
     handler: IInterceptor<IValueWillChange<any>>
 ): Lambda
->>>>>>> 8d4b0e39
 export function intercept(thing, propOrHandler?, handler?): Lambda {
     if (typeof handler === "function") return interceptProperty(thing, propOrHandler, handler)
     else return interceptInterceptable(thing, propOrHandler)
