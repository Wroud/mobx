--- conflicted
+++ resolved
@@ -4,14 +4,10 @@
 export const EMPTY_ARRAY = []
 Object.freeze(EMPTY_ARRAY)
 
-<<<<<<< HEAD
 export const EMPTY_OBJECT = {}
 Object.freeze(EMPTY_OBJECT)
 
 declare var window: any
-=======
-declare var window, global, Symbol
->>>>>>> 966f0d53
 
 export function getGlobal() {
     return typeof window !== "undefined" ? window : global
@@ -187,10 +183,5 @@
 
 import { globalState } from "../core/globalstate"
 import { IObservableArray, isObservableArray } from "../types/observablearray"
-<<<<<<< HEAD
 import { isObservableMap, ObservableMap, IKeyValueMap } from "../types/observablemap"
-=======
-import { isObservableMap, ObservableMap, IKeyValueMap } from "../types/observablemap"
-import { observable } from "../api/observable"
-import { Iterator } from "./iterable"
->>>>>>> 966f0d53
+import { Iterator } from "./iterable"