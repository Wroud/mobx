import {deepEquals, makeNonEnumerable, Lambda, deprecated, EMPTY_ARRAY} from "../utils/utils";
import {Atom} from "../core/atom";
import {ValueMode, assertUnwrapped, makeChildObservable} from "./modifiers";
import {checkIfStateModificationsAreAllowed} from "../core/derivation";
import {IInterceptable, IInterceptor, hasInterceptors, registerInterceptor, interceptChange} from "./intercept-utils";
import {IListenable, registerListener, hasListeners, notifyListeners} from "./listen-utils";
import {isSpyEnabled, spyReportStart, spyReportEnd} from "../core/spy";

export interface IObservableArray<T> extends Array<T> {
	spliceWithArray(index: number, deleteCount?: number, newItems?: T[]): T[];
	observe(listener: (changeData: IArrayChange<T>|IArraySplice<T>) => void, fireImmediately?: boolean): Lambda;
	intercept<T>(handler: IInterceptor<IArrayChange<T> | IArraySplice<T>>): Lambda;
	clear(): T[];
	peek(): T[];
	replace(newItems: T[]): T[];
	find(predicate: (item: T, index: number, array: IObservableArray<T>) => boolean, thisArg?: any, fromIndex?: number): T;
	remove(value: T): boolean;
}

// In 3.0, change to IArrayDidChange
export interface IArrayChange<T> {
	type: "update";
	object: IObservableArray<T>;
	index: number;
	newValue: T;
	oldValue: T;
}

// In 3.0, change to IArrayDidSplice
export interface IArraySplice<T> {
	type: "splice";
	object: IObservableArray<T>;
	index: number;
	added: T[];
	addedCount: number;
	removed: T[];
	removedCount: number;
}

export interface IArrayWillChange<T> {
	type: "update";
	object: IObservableArray<T>;
	index: number;
	newValue: T;
}

export interface IArrayWillSplice<T> {
	type: "splice";
	object: IObservableArray<T>;
	index: number;
	added: T[];
	removedCount: number;
}

/**
 * This array buffer contains two lists of properties, so that all arrays
 * can recycle their property definitions, which significantly improves performance of creating
 * properties on the fly.
 */
let OBSERVABLE_ARRAY_BUFFER_SIZE = 0;

// Typescript workaround to make sure ObservableArray extends Array
export class StubArray {
}
StubArray.prototype = [];

// TODO rename
// TODO move methods into here
class ObservableArrayAdministration<T> implements IInterceptable<IArrayWillChange<T> | IArrayWillSplice<T>>, IListenable {
	atom: Atom;
	values: T[];
	lastKnownLength: number = 0;
	interceptors = null;
	changeListeners = null;

	constructor(name, public mode: ValueMode, public array: IObservableArray<T>, public owned: boolean) {
		this.atom = new Atom(name || "ObservableArray");
	}

	makeReactiveArrayItem(value) {
		// this = IObservableArrayAdministration, bound during construction
		assertUnwrapped(value, "Array values cannot have modifiers");
		if (this.mode === ValueMode.Flat || this.mode === ValueMode.Reference)
			return value;
		return makeChildObservable(value, this.mode, `${this.atom.name}@${this.atom.id}[..]`);
	}

	intercept<T>(handler: IInterceptor<IArrayChange<T> | IArraySplice<T>>): Lambda {
		return registerInterceptor<IArrayChange<T>|IArraySplice<T>>(this, handler);
	}

	observe(listener: (changeData: IArrayChange<T>|IArraySplice<T>) => void, fireImmediately = false): Lambda {
		if (fireImmediately) {
			listener(<IArraySplice<T>>{
				object: this.array,
				type: "splice",
				index: 0,
				added: this.values.slice(),
				addedCount: this.values.length,
				removed: [],
				removedCount: 0
			});
		}
		return registerListener(this, listener);
	}

	getArrayLength(): number {
		this.atom.reportObserved();
		return this.values.length;
	}

	setArrayLength(newLength: number): number {
		if (typeof newLength !== "number" || newLength < 0)
			throw new Error("[mobx.array] Out of range: " + newLength);
		let currentLength = this.values.length;
		if (newLength === currentLength)
			return;
		else if (newLength > currentLength)
			this.spliceWithArray(currentLength, 0, new Array(newLength - currentLength));
		else
			this.spliceWithArray(newLength, currentLength - newLength);
	}

	// adds / removes the necessary numeric properties to this object
	updateArrayLength(oldLength: number, delta: number) {
		if (oldLength !== this.lastKnownLength)
			throw new Error("[mobx] Modification exception: the internal structure of an observable array was changed. Did you use peek() to change it?");
		checkIfStateModificationsAreAllowed();
		this.lastKnownLength += delta;
		if (delta > 0 && oldLength + delta > OBSERVABLE_ARRAY_BUFFER_SIZE)
			reserveArrayBuffer(oldLength + delta);
	}

	spliceWithArray(index: number, deleteCount?: number, newItems?: T[]): T[] {
		const length = this.values.length;

		if (index === undefined)
			index = 0;
		else if (index > length)
			index = length;
		else if (index < 0)
			index = Math.max(0, length + index);

		if (arguments.length === 1)
			deleteCount = length - index;
		else if (deleteCount === undefined || deleteCount === null)
			deleteCount = 0;
		else
			deleteCount = Math.max(0, Math.min(deleteCount, length - index));

		if (newItems === undefined)
			newItems = [];

		if (hasInterceptors(this)) {
			const change = interceptChange<IArrayWillSplice<T>>(this as any, {
				object: this.array,
				type: "splice",
				index,
				removedCount: deleteCount,
				added: newItems
			});
			if (!change)
				return EMPTY_ARRAY;
			deleteCount = change.removedCount;
			newItems = change.added;
		}

		newItems = <T[]> newItems.map(this.makeReactiveArrayItem, this);
		const lengthDelta = newItems.length - deleteCount;
		this.updateArrayLength(length, lengthDelta); // create or remove new entries
		const res: T[] = this.values.splice(index, deleteCount, ...newItems); // FIXME: splat might exceed callstack size!

		if (deleteCount !== 0 || newItems.length !== 0)
			this.notifyArraySplice(index, newItems, res);
		return res;
	}

	notifyArrayChildUpdate<T>(index: number, newValue: T, oldValue: T) {
		const notifySpy = !this.owned && isSpyEnabled();
		const notify = hasListeners(this);
		const change = notify || notifySpy ? {
				object: this.array,
				type: "update",
				index, newValue, oldValue
			} : null;

		if (notifySpy)
			spyReportStart(change);
		this.atom.reportChanged();
		if (notify)
			notifyListeners(this, change);
		if (notifySpy)
			spyReportEnd();
	}

	notifyArraySplice<T>(index: number, added: T[], removed: T[]) {
		const notifySpy = !this.owned && isSpyEnabled();
		const notify = hasListeners(this);
		const change = notify || notifySpy ? {
				object: this.array,
				type: "splice",
				index, removed, added,
				removedCount: removed.length,
				addedCount: added.length
			} : null;

		if (notifySpy)
			spyReportStart(change);
		this.atom.reportChanged();
		// conform: https://developer.mozilla.org/en-US/docs/Web/JavaScript/Reference/Global_Objects/Array/observe
		if (notify)
			notifyListeners(this, change);
		if (notifySpy)
			spyReportEnd();
	}
}

export class ObservableArray<T> extends StubArray {
	private $mobx: ObservableArrayAdministration<T>;

	constructor(initialValues: T[], mode: ValueMode, name: string, owned = false) {
		super();
		const adm = new ObservableArrayAdministration<T>(name, mode, this as any, owned);
		Object.defineProperty(this, "$mobx", {
			enumerable: false,
			configurable: false,
			writable: false,
			value: adm
		});

		if (initialValues && initialValues.length) {
			adm.updateArrayLength(0, initialValues.length);
			adm.values = initialValues.map(adm.makeReactiveArrayItem, adm);
			adm.notifyArraySplice(0, adm.values.slice(), EMPTY_ARRAY);
		} else {
			adm.values = [];
		}
	}

	intercept<T>(handler: IInterceptor<IArrayChange<T> | IArraySplice<T>>): Lambda {
		return this.$mobx.intercept(handler);
	}

	observe(listener: (changeData: IArrayChange<T>|IArraySplice<T>) => void, fireImmediately = false): Lambda {
		return this.$mobx.observe(listener, fireImmediately);
	}

	clear(): T[] {
		return this.splice(0);
	}

	replace(newItems: T[]) {
		return this.$mobx.spliceWithArray(0, this.$mobx.values.length, newItems);
	}

	toJSON(): T[] {
		this.$mobx.atom.reportObserved();
		// JSON.stringify recurses on returned objects, so this will work fine
		return this.$mobx.values.slice();
	}

	peek(): T[] {
		return this.$mobx.values;
	}

	// https://developer.mozilla.org/en-US/docs/Web/JavaScript/Reference/Global_Objects/Array/find
	find(predicate: (item: T, index: number, array: ObservableArray<T>) => boolean, thisArg?, fromIndex = 0): T {
		this.$mobx.atom.reportObserved();
		const items = this.$mobx.values, l = items.length;
		for (let i = fromIndex; i < l; i++)
			if (predicate.call(thisArg, items[i], i, this))
				return items[i];
		return null;
	}

	/*
		functions that do alter the internal structure of the array, (based on lib.es6.d.ts)
		since these functions alter the inner structure of the array, the have side effects.
		Because the have side effects, they should not be used in computed function,
		and for that reason the do not call dependencyState.notifyObserved
		*/
	splice(index: number, deleteCount?: number, ...newItems: T[]): T[] {
		switch (arguments.length) {
			case 0:
				return [];
			case 1:
				return this.$mobx.spliceWithArray(index);
			case 2:
				return this.$mobx.spliceWithArray(index, deleteCount);
		}
		return this.$mobx.spliceWithArray(index, deleteCount, newItems);
	}

	push(...items: T[]): number {
		const adm = this.$mobx;
		adm.spliceWithArray(adm.values.length, 0, items);
		return adm.values.length;
	}

	pop(): T {
		return this.splice(Math.max(this.$mobx.values.length - 1, 0), 1)[0];
	}

	shift(): T {
		return this.splice(0, 1)[0];
	}

	unshift(...items: T[]): number {
		const adm = this.$mobx;
		adm.spliceWithArray(0, 0, items);
		return adm.values.length;
	}

	reverse(): T[] {
		this.$mobx.atom.reportObserved();
		// reverse by default mutates in place before returning the result
		// which makes it both a 'derivation' and a 'mutation'.
		// so we deviate from the default and just make it an dervitation
		const clone = (<any>this).slice();
		return clone.reverse.apply(clone, arguments);
	}

	sort(compareFn?: (a: T, b: T) => number): T[] {
		this.$mobx.atom.reportObserved();
		// sort by default mutates in place before returning the result
		// which goes against all good practices. Let's not change the array in place!
		const clone = (<any>this).slice();
		return clone.sort.apply(clone, arguments);
	}

	remove(value: T): boolean {
		const idx = this.$mobx.values.indexOf(value);
		if (idx > -1) {
			this.splice(idx, 1);
			return true;
		}
		return false;
	}

	toString(): string {
		return "[mobx.array] " + Array.prototype.toString.apply(this.$mobx.values, arguments);
	}

	toLocaleString(): string {
		return "[mobx.array] " + Array.prototype.toLocaleString.apply(this.$mobx.values, arguments);
	}
}

/**
 * We don't want those to show up in `for (const key in ar)` ...
 */
makeNonEnumerable(ObservableArray.prototype, [
	"constructor",
	"observe",
	"clear",
	"replace",
	"toJSON",
	"peek",
	"find",
	"splice",
	"push",
	"pop",
	"shift",
	"unshift",
	"reverse",
	"sort",
	"remove",
	"toString",
	"toLocaleString",
<<<<<<< HEAD
	"remove"
=======
>>>>>>> 9e2eb8a5
]);
Object.defineProperty(ObservableArray.prototype, "length", {
	enumerable: false,
	configurable: true,
	get: function(): number {
		return this.$mobx.getArrayLength();
	},
	set: function(newLength: number) {
		this.$mobx.setArrayLength(newLength);
	}
});


/**
 * Wrap function from prototype
 */
[
	"concat",
	"every",
	"filter",
	"forEach",
	"indexOf",
	"join",
	"lastIndexOf",
	"map",
	"reduce",
	"reduceRight",
	"slice",
	"some"
].forEach(funcName => {
	const baseFunc = Array.prototype[funcName];
	Object.defineProperty(ObservableArray.prototype, funcName, {
		configurable: false,
		writable: true,
		enumerable: false,
		value: function() {
			this.$mobx.atom.reportObserved();
			return baseFunc.apply(this.$mobx.values, arguments);
		}
	});
});

function createArrayBufferItem(index: number) {
	Object.defineProperty(ObservableArray.prototype, "" + index, {
		enumerable: false,
		configurable: false,
		set: createArraySetter(index),
		get: createArrayGetter(index)
	});
}

function createArraySetter(index: number) {
	return function<T>(newValue: T) {
		const adm = <ObservableArrayAdministration<T>> this.$mobx;
		const values = adm.values;
		assertUnwrapped(newValue, "Modifiers cannot be used on array values. For non-reactive array values use makeReactive(asFlat(array)).");
		if (index < values.length) {
			// update at index in range 
			checkIfStateModificationsAreAllowed();
			const oldValue = values[index];
			if (hasInterceptors(adm)) {
				const change = interceptChange<IArrayWillChange<T>>(adm as any, {
					type: "update",
					object: adm.array,
					index, newValue
				});
				if (!change)
					return;
				newValue = change.newValue;
			}
			newValue = adm.makeReactiveArrayItem(newValue);
			const changed = (adm.mode === ValueMode.Structure) ? !deepEquals(oldValue, newValue) : oldValue !== newValue;
			if (changed) {
				values[index] = newValue;
				adm.notifyArrayChildUpdate(index, newValue, oldValue);
			}
		} else if (index === values.length) {
			// add a new item
			adm.spliceWithArray(index, 0, [newValue]);
		} else
			// out of bounds
			throw new Error(`[mobx.array] Index out of bounds, ${index} is larger than ${values.length}`);
	};
}

function createArrayGetter(index: number) {
	return function () {
		const impl = <ObservableArrayAdministration<any>> this.$mobx;
		if (impl && index < impl.values.length) {
			impl.atom.reportObserved();
			return impl.values[index];
		}
		return undefined;
	};
}

function reserveArrayBuffer(max: number) {
	for (let index = OBSERVABLE_ARRAY_BUFFER_SIZE; index < max; index++)
		createArrayBufferItem(index);
	OBSERVABLE_ARRAY_BUFFER_SIZE = max;
}

reserveArrayBuffer(1000);

export function createObservableArray<T>(initialValues: T[], mode: ValueMode, name: string): IObservableArray<T> {
	return <IObservableArray<T>><any> new ObservableArray(initialValues, mode, name);
}

export function fastArray<V>(initialValues?: V[]): IObservableArray<V> {
	deprecated("fastArray is deprecated. Please use `observable(asFlat([]))`");
	return createObservableArray(initialValues, ValueMode.Flat, null);
}

export function isObservableArray(thing): boolean {
	return thing instanceof ObservableArray;
}<|MERGE_RESOLUTION|>--- conflicted
+++ resolved
@@ -366,11 +366,7 @@
 	"sort",
 	"remove",
 	"toString",
-	"toLocaleString",
-<<<<<<< HEAD
-	"remove"
-=======
->>>>>>> 9e2eb8a5
+	"toLocaleString"
 ]);
 Object.defineProperty(ObservableArray.prototype, "length", {
 	enumerable: false,
