import {
    $mobx,
    Atom,
    EMPTY_ARRAY,
    IAtom,
    IEnhancer,
    IInterceptable,
    IInterceptor,
    IListenable,
    Lambda,
    addHiddenFinalProp,
    checkIfStateModificationsAreAllowed,
    createInstanceofPredicate,
    fail,
    getNextId,
    hasInterceptors,
    hasListeners,
    interceptChange,
    isObject,
    isSpyEnabled,
    notifyListeners,
    registerInterceptor,
<<<<<<< HEAD
    registerListener,
    spyReportEnd,
    spyReportStart
} from "../internal"
=======
    interceptChange
} from "./intercept-utils"
import { IListenable, registerListener, hasListeners, notifyListeners } from "./listen-utils"
import { isSpyEnabled, spyReportStart, spyReportEnd } from "../core/spy"
import { declareIterator, makeIterable } from "../utils/iterable"
import { IEnhancer } from "./modifiers"
import { allowStateChangesEnd, allowStateChangesStart } from "../core/action"
>>>>>>> 405a0259

const MAX_SPLICE_SIZE = 10000 // See e.g. https://github.com/mobxjs/mobx/issues/859

export interface IObservableArray<T = any> extends Array<T> {
    spliceWithArray(index: number, deleteCount?: number, newItems?: T[]): T[]
    observe(
        listener: (changeData: IArrayChange<T> | IArraySplice<T>) => void,
        fireImmediately?: boolean
    ): Lambda
    intercept(handler: IInterceptor<IArrayWillChange<T> | IArrayWillSplice<T>>): Lambda
    clear(): T[]
    replace(newItems: T[]): T[]
    remove(value: T): boolean
}

// In 3.0, change to IArrayDidChange
export interface IArrayChange<T = any> {
    type: "update"
    object: IObservableArray<T>
    index: number
    newValue: T
    oldValue: T
}

// In 3.0, change to IArrayDidSplice
export interface IArraySplice<T = any> {
    type: "splice"
    object: IObservableArray<T>
    index: number
    added: T[]
    addedCount: number
    removed: T[]
    removedCount: number
}

export interface IArrayWillChange<T = any> {
    type: "update"
    object: IObservableArray<T>
    index: number
    newValue: T
}

export interface IArrayWillSplice<T = any> {
    type: "splice"
    object: IObservableArray<T>
    index: number
    added: T[]
    removedCount: number
}

const arrayTraps = {
    get(target, name) {
        if (name === $mobx) return target[$mobx]
        if (name === "length") return target[$mobx].getArrayLength()
        if (typeof name === "number") {
            return arrayExtensions.get.call(target, name)
        }
        if (typeof name === "string" && !isNaN(name as any)) {
            return arrayExtensions.get.call(target, parseInt(name))
        }
        if (arrayExtensions.hasOwnProperty(name)) {
            return arrayExtensions[name]
        }
        return target[name]
    },
    set(target, name, value): boolean {
        if (name === "length") {
            target[$mobx].setArrayLength(value)
            return true
        }
        if (typeof name === "number") {
            arrayExtensions.set.call(target, name, value)
            return true
        }
        if (!isNaN(name)) {
            arrayExtensions.set.call(target, parseInt(name), value)
            return true
        }
        return false
    },
    defineProperty(target, key, descriptor) {
        fail(
            `Defining properties on observable arrays is not supported, directly assign them instead`
        )
        return false
    },
    preventExtensions(target) {
        fail(`Observable arrays cannot be frozen`)
        return false
    }
}

export function createObservableArray<T>(
    initialValues: any[] | undefined,
    enhancer: IEnhancer<T>,
    name = "ObservableArray@" + getNextId(),
    owned = false
): IObservableArray<T> {
    const adm = new ObservableArrayAdministration(name, enhancer, owned)
    addHiddenFinalProp(adm.values, $mobx, adm)
    const proxy = new Proxy(adm.values, arrayTraps) as any
    adm.proxy = proxy
    if (initialValues && initialValues.length) adm.spliceWithArray(0, 0, initialValues)
    return proxy
}

class ObservableArrayAdministration
    implements IInterceptable<IArrayWillChange<any> | IArrayWillSplice<any>>, IListenable {
    atom: IAtom
    values: any[] = []
    interceptors
    changeListeners
    enhancer: (newV: any, oldV: any | undefined) => any
    dehancer: any
    proxy: any[] = undefined as any
    lastKnownLength = 0

    constructor(name, enhancer: IEnhancer<any>, public owned: boolean) {
        this.atom = new Atom(name || "ObservableArray@" + getNextId())
        this.enhancer = (newV, oldV) => enhancer(newV, oldV, name + "[..]")
    }

    dehanceValue(value: any): any {
        if (this.dehancer !== undefined) return this.dehancer(value)
        return value
    }

    dehanceValues(values: any[]): any[] {
        if (this.dehancer !== undefined && this.values.length > 0)
            return values.map(this.dehancer) as any
        return values
    }

    intercept(handler: IInterceptor<IArrayWillChange<any> | IArrayWillSplice<any>>): Lambda {
        return registerInterceptor<IArrayWillChange<any> | IArrayWillSplice<any>>(this, handler)
    }

    observe(
        listener: (changeData: IArrayChange<any> | IArraySplice<any>) => void,
        fireImmediately = false
    ): Lambda {
        if (fireImmediately) {
            listener(<IArraySplice<any>>{
                object: this.proxy as any,
                type: "splice",
                index: 0,
                added: this.values.slice(),
                addedCount: this.values.length,
                removed: [],
                removedCount: 0
            })
        }
        return registerListener(this, listener)
    }

    getArrayLength(): number {
        this.atom.reportObserved()
        return this.values.length
    }

    setArrayLength(newLength: number) {
        if (typeof newLength !== "number" || newLength < 0)
            throw new Error("[mobx.array] Out of range: " + newLength)
        let currentLength = this.values.length
        if (newLength === currentLength) return
        else if (newLength > currentLength) {
            const newItems = new Array(newLength - currentLength)
            for (let i = 0; i < newLength - currentLength; i++) newItems[i] = undefined // No Array.fill everywhere...
            this.spliceWithArray(currentLength, 0, newItems)
        } else this.spliceWithArray(newLength, currentLength - newLength)
    }

    updateArrayLength(oldLength: number, delta: number) {
        if (oldLength !== this.lastKnownLength)
            throw new Error(
                "[mobx] Modification exception: the internal structure of an observable array was changed."
            )
        this.lastKnownLength += delta
    }

    spliceWithArray(index: number, deleteCount?: number, newItems?: any[]): any[] {
        checkIfStateModificationsAreAllowed(this.atom)
        const length = this.values.length

        if (index === undefined) index = 0
        else if (index > length) index = length
        else if (index < 0) index = Math.max(0, length + index)

        if (arguments.length === 1) deleteCount = length - index
        else if (deleteCount === undefined || deleteCount === null) deleteCount = 0
        else deleteCount = Math.max(0, Math.min(deleteCount, length - index))

        if (newItems === undefined) newItems = EMPTY_ARRAY

        if (hasInterceptors(this)) {
            const change = interceptChange<IArrayWillSplice<any>>(this as any, {
                object: this.proxy as any,
                type: "splice",
                index,
                removedCount: deleteCount,
                added: newItems
            })
            if (!change) return EMPTY_ARRAY
            deleteCount = change.removedCount
            newItems = change.added
        }

        newItems = newItems.length === 0 ? newItems : newItems.map(v => this.enhancer(v, undefined))
        if (process.env.NODE_ENV !== "production") {
            const lengthDelta = newItems.length - deleteCount
            this.updateArrayLength(length, lengthDelta) // checks if internal array wasn't modified
        }
        const res = this.spliceItemsIntoValues(index, deleteCount, newItems)

        if (deleteCount !== 0 || newItems.length !== 0) this.notifyArraySplice(index, newItems, res)
        return this.dehanceValues(res)
    }

    spliceItemsIntoValues(index, deleteCount, newItems: any[]): any[] {
        if (newItems.length < MAX_SPLICE_SIZE) {
            return this.values.splice(index, deleteCount, ...newItems)
        } else {
            const res = this.values.slice(index, index + deleteCount)
            this.values = this.values
                .slice(0, index)
                .concat(newItems, this.values.slice(index + deleteCount))
            return res
        }
    }

    notifyArrayChildUpdate(index: number, newValue: any, oldValue: any) {
        const notifySpy = !this.owned && isSpyEnabled()
        const notify = hasListeners(this)
        const change =
            notify || notifySpy
                ? {
                      object: this.proxy,
                      type: "update",
                      index,
                      newValue,
                      oldValue
                  }
                : null

        // The reason why this is on right hand side here (and not above), is this way the uglifier will drop it, but it won't
        // cause any runtime overhead in development mode without NODE_ENV set, unless spying is enabled
        if (notifySpy && process.env.NODE_ENV !== "production")
            spyReportStart({ ...change, name: this.atom.name })
        this.atom.reportChanged()
        if (notify) notifyListeners(this, change)
        if (notifySpy && process.env.NODE_ENV !== "production") spyReportEnd()
    }

    notifyArraySplice(index: number, added: any[], removed: any[]) {
        const notifySpy = !this.owned && isSpyEnabled()
        const notify = hasListeners(this)
        const change =
            notify || notifySpy
                ? {
                      object: this.proxy,
                      type: "splice",
                      index,
                      removed,
                      added,
                      removedCount: removed.length,
                      addedCount: added.length
                  }
                : null

        if (notifySpy && process.env.NODE_ENV !== "production")
            spyReportStart({ ...change, name: this.atom.name })
        this.atom.reportChanged()
        // conform: https://developer.mozilla.org/en-US/docs/Web/JavaScript/Reference/Global_Objects/Array/observe
        if (notify) notifyListeners(this, change)
        if (notifySpy && process.env.NODE_ENV !== "production") spyReportEnd()
    }
}

<<<<<<< HEAD
const arrayExtensions = {
    intercept(handler: IInterceptor<IArrayWillChange<any> | IArrayWillSplice<any>>): Lambda {
        return this[$mobx].intercept(handler)
    },
=======
export class ObservableArray<T> extends StubArray {
    private $mobx: ObservableArrayAdministration<T>

    constructor(
        initialValues: T[] | undefined,
        enhancer: IEnhancer<T>,
        name = "ObservableArray@" + getNextId(),
        owned = false
    ) {
        super()

        const adm = new ObservableArrayAdministration<T>(name, enhancer, this as any, owned)
        addHiddenFinalProp(this, "$mobx", adm)

        if (initialValues && initialValues.length) {
            const prev = allowStateChangesStart(true)
            this.spliceWithArray(0, 0, initialValues)
            allowStateChangesEnd(prev)
        }

        if (safariPrototypeSetterInheritanceBug) {
            // Seems that Safari won't use numeric prototype setter untill any * numeric property is
            // defined on the instance. After that it works fine, even if this property is deleted.
            Object.defineProperty(adm.array, "0", ENTRY_0)
        }
    }

    intercept(handler: IInterceptor<IArrayWillChange<T> | IArrayWillSplice<T>>): Lambda {
        return this.$mobx.intercept(handler)
    }
>>>>>>> 405a0259

    observe(
        listener: (changeData: IArrayChange<any> | IArraySplice<any>) => void,
        fireImmediately = false
    ): Lambda {
        const adm: ObservableArrayAdministration = this[$mobx]
        return adm.observe(listener, fireImmediately)
    },

    clear(): any[] {
        return this.splice(0)
    },

    replace(newItems: any[]) {
        const adm: ObservableArrayAdministration = this[$mobx]
        return adm.spliceWithArray(0, adm.values.length, newItems)
    },

    /**
     * Converts this array back to a (shallow) javascript structure.
     * For a deep clone use mobx.toJS
     */
    toJS(): any[] {
        return (this as any).slice()
    },

    toJSON(): any[] {
        // Used by JSON.stringify
        return this.toJS()
    },

    /*
     * functions that do alter the internal structure of the array, (based on lib.es6.d.ts)
     * since these functions alter the inner structure of the array, the have side effects.
     * Because the have side effects, they should not be used in computed function,
     * and for that reason the do not call dependencyState.notifyObserved
     */
    splice(index: number, deleteCount?: number, ...newItems: any[]): any[] {
        const adm: ObservableArrayAdministration = this[$mobx]
        switch (arguments.length) {
            case 0:
                return []
            case 1:
                return adm.spliceWithArray(index)
            case 2:
                return adm.spliceWithArray(index, deleteCount)
        }
        return adm.spliceWithArray(index, deleteCount, newItems)
    },

    spliceWithArray(index: number, deleteCount?: number, newItems?: any[]): any[] {
        const adm: ObservableArrayAdministration = this[$mobx]
        return adm.spliceWithArray(index, deleteCount, newItems)
    },

    push(...items: any[]): number {
        const adm: ObservableArrayAdministration = this[$mobx]
        adm.spliceWithArray(adm.values.length, 0, items)
        return adm.values.length
    },

    pop() {
        return this.splice(Math.max(this[$mobx].values.length - 1, 0), 1)[0]
    },

    shift() {
        return this.splice(0, 1)[0]
    },

    unshift(...items: any[]): number {
        const adm = this[$mobx]
        adm.spliceWithArray(0, 0, items)
        return adm.values.length
    },

    reverse(): any[] {
        // reverse by default mutates in place before returning the result
        // which makes it both a 'derivation' and a 'mutation'.
        // so we deviate from the default and just make it an dervitation
        console.warn(
            "[mobx] `observableArray.reverse()` will not update the array in place. Use `observableArray.slice().reverse()` to supress this warning, or `observableArray.replace(observableArray.slice().reverse())` to reverse & update in place"
        )
        const clone = (<any>this).slice()
        return clone.reverse.apply(clone, arguments)
    },

    sort(compareFn?: (a: any, b: any) => number): any[] {
        // sort by default mutates in place before returning the result
        // which goes against all good practices. Let's not change the array in place!
        console.warn(
            "[mobx] `observableArray.sort()` will not update the array in place. Use `observableArray.slice().sort()` to supress this warning, or `observableArray.replace(observableArray.slice().sort())` to sort & update in place"
        )
        const clone = (<any>this).slice()
        return clone.sort.apply(clone, arguments)
    },

    remove(value: any): boolean {
        const adm: ObservableArrayAdministration = this[$mobx]
        const idx = adm.dehanceValues(adm.values).indexOf(value)
        if (idx > -1) {
            this.splice(idx, 1)
            return true
        }
        return false
    },

    get(index: number): any | undefined {
        const adm: ObservableArrayAdministration = this[$mobx]
        if (adm) {
            if (index < adm.values.length) {
                adm.atom.reportObserved()
                return adm.dehanceValue(adm.values[index])
            }
            console.warn(
                `[mobx.array] Attempt to read an array index (${index}) that is out of bounds (${
                    adm.values.length
                }). Please check length first. Out of bound indices will not be tracked by MobX`
            )
        }
        return undefined
    },

    set(index: number, newValue: any) {
        const adm: ObservableArrayAdministration = this[$mobx]
        const values = adm.values
        if (index < values.length) {
            // update at index in range
            checkIfStateModificationsAreAllowed(adm.atom)
            const oldValue = values[index]
            if (hasInterceptors(adm)) {
                const change = interceptChange<IArrayWillChange<any>>(adm as any, {
                    type: "update",
                    object: this as any,
                    index,
                    newValue
                })
                if (!change) return
                newValue = change.newValue
            }
            newValue = adm.enhancer(newValue, oldValue)
            const changed = newValue !== oldValue
            if (changed) {
                values[index] = newValue
                adm.notifyArrayChildUpdate(index, newValue, oldValue)
            }
        } else if (index === values.length) {
            // add a new item
            adm.spliceWithArray(index, 0, [newValue])
        } else {
            // out of bounds
            throw new Error(
                `[mobx.array] Index out of bounds, ${index} is larger than ${values.length}`
            )
        }
    }
}

/**
 * Wrap function from prototype
 * Without this, everything works as well, but this works
 * faster as everything works on unproxied values
 */
;[
    "every",
    "filter",
    "forEach",
    "indexOf",
    "join",
    "lastIndexOf",
    "map",
    "reduce",
    "reduceRight",
    "slice",
    "some",
    "toString",
    "toLocaleString"
].forEach(funcName => {
    const baseFunc = Array.prototype[funcName]
    arrayExtensions[funcName] = function() {
        const adm: ObservableArrayAdministration = this[$mobx]
        adm.atom.reportObserved()
        const res = adm.dehanceValues(adm.values)
        return baseFunc.apply(res, arguments)
    }
})

const isObservableArrayAdministration = createInstanceofPredicate(
    "ObservableArrayAdministration",
    ObservableArrayAdministration
)

export function isObservableArray(thing): thing is IObservableArray<any> {
    return isObject(thing) && isObservableArrayAdministration(thing[$mobx])
}<|MERGE_RESOLUTION|>--- conflicted
+++ resolved
@@ -20,20 +20,12 @@
     isSpyEnabled,
     notifyListeners,
     registerInterceptor,
-<<<<<<< HEAD
     registerListener,
     spyReportEnd,
-    spyReportStart
+    spyReportStart,
+    allowStateChangesStart,
+    allowStateChangesEnd
 } from "../internal"
-=======
-    interceptChange
-} from "./intercept-utils"
-import { IListenable, registerListener, hasListeners, notifyListeners } from "./listen-utils"
-import { isSpyEnabled, spyReportStart, spyReportEnd } from "../core/spy"
-import { declareIterator, makeIterable } from "../utils/iterable"
-import { IEnhancer } from "./modifiers"
-import { allowStateChangesEnd, allowStateChangesStart } from "../core/action"
->>>>>>> 405a0259
 
 const MAX_SPLICE_SIZE = 10000 // See e.g. https://github.com/mobxjs/mobx/issues/859
 
@@ -136,7 +128,11 @@
     addHiddenFinalProp(adm.values, $mobx, adm)
     const proxy = new Proxy(adm.values, arrayTraps) as any
     adm.proxy = proxy
-    if (initialValues && initialValues.length) adm.spliceWithArray(0, 0, initialValues)
+    if (initialValues && initialValues.length) {
+        const prev = allowStateChangesStart(true)
+        adm.spliceWithArray(0, 0, initialValues)
+        allowStateChangesEnd(prev)
+    }
     return proxy
 }
 
@@ -312,43 +308,10 @@
     }
 }
 
-<<<<<<< HEAD
 const arrayExtensions = {
     intercept(handler: IInterceptor<IArrayWillChange<any> | IArrayWillSplice<any>>): Lambda {
         return this[$mobx].intercept(handler)
     },
-=======
-export class ObservableArray<T> extends StubArray {
-    private $mobx: ObservableArrayAdministration<T>
-
-    constructor(
-        initialValues: T[] | undefined,
-        enhancer: IEnhancer<T>,
-        name = "ObservableArray@" + getNextId(),
-        owned = false
-    ) {
-        super()
-
-        const adm = new ObservableArrayAdministration<T>(name, enhancer, this as any, owned)
-        addHiddenFinalProp(this, "$mobx", adm)
-
-        if (initialValues && initialValues.length) {
-            const prev = allowStateChangesStart(true)
-            this.spliceWithArray(0, 0, initialValues)
-            allowStateChangesEnd(prev)
-        }
-
-        if (safariPrototypeSetterInheritanceBug) {
-            // Seems that Safari won't use numeric prototype setter untill any * numeric property is
-            // defined on the instance. After that it works fine, even if this property is deleted.
-            Object.defineProperty(adm.array, "0", ENTRY_0)
-        }
-    }
-
-    intercept(handler: IInterceptor<IArrayWillChange<T> | IArrayWillSplice<T>>): Lambda {
-        return this.$mobx.intercept(handler)
-    }
->>>>>>> 405a0259
 
     observe(
         listener: (changeData: IArrayChange<any> | IArraySplice<any>) => void,
