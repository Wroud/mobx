--- conflicted
+++ resolved
@@ -1,8 +1,7 @@
 {
-<<<<<<< HEAD
   "name": "mobservable",
-  "version": "0.3.2",
-  "description": "Changes are coming! Small library for creating observable properties en functions",
+  "version": "0.3.3",
+  "description": "Changes are coming! Small library for creating observable properties, arrays and functions",
   "main": "dist/mobservable.js",
   "scripts": {
     "test": "grunt cover",
@@ -42,33 +41,4 @@
       "android-browser/latest"
     ]
   }
-=======
-    "name": "mobservable",
-    "version": "0.3.3",
-    "description": "Changes are coming! Small library for creating observable properties en functions",
-    "main": "dist/mobservable.js",
-    "scripts": {
-        "test": "grunt cover",
-        "prepublish": "grunt build"
-    },
-    "repository": {
-        "type": "git",
-        "url": "https://github.com/mweststrate/mobservable.git"
-    },
-    "author": "Michel Weststrate",
-    "license": "MIT",
-    "bugs": {
-        "url": "https://github.com/mweststrate/mobservable/issues"
-    },
-    "homepage": "https://github.com/mweststrate/mobservable",
-    "devDependencies": {
-        "grunt": "^0.4.5",
-        "grunt-contrib-nodeunit": "^0.4.1",
-        "grunt-coveralls": "^1.0.0",
-        "grunt-ts": "^4.0.1",
-        "grunt-exec": "^0.4.6",
-        "nscript": "^0.1.5",
-        "typescript": "^1.5.0-alpha"
-    }
->>>>>>> a12e9c7c
 }