--- conflicted
+++ resolved
@@ -1134,7 +1134,6 @@
 	t.end()
 })
 
-<<<<<<< HEAD
 test("@computed.equals (TS)", t => {
 	const sameTime = (from: Time, to: Time) => from.hour === to.hour && from.minute === to.minute;
 	class Time {
@@ -1208,7 +1207,7 @@
 
 	t.end();
 });
-=======
+
 test("1072 - @observable without initial value and observe before first access", t => {
 	class User {
 		@observable loginCount: number;
@@ -1217,5 +1216,4 @@
 	const user = new User();
 	observe(user, 'loginCount', () => {});
 	t.end()
-})
->>>>>>> 0f9a10f7
+})