var m = require('../');
var test = require('tape');
var TransformUtils = require('./utils/transform');

test('transform1', function(t) {
	var todoCalc = 0;
	var stateCalc = 0;
	var state = m.observable({
		todos: [{
			title: "coffee"
		}],
		name: "michel"
	});

	var mapped;
	var unloaded = [];

	var transformState = m.createTransformer(function(state) {
		stateCalc++;
		return state.name + state.todos.map(transformTodo).join(",");
	})

	var transformTodo = m.createTransformer(function(todo) {
		todoCalc++;
		return todo.title.toUpperCase();
	}, function cleanup(todo, text) {
		unloaded.push([todo, text]);
	});

	m.autorun(function() {
		mapped = transformState(state);
	});

	t.equal(mapped, "michelCOFFEE");
	t.equal(stateCalc, 1);
	t.equal(todoCalc, 1);

	state.name = "john";
	t.equal(mapped, "johnCOFFEE");
	t.equal(stateCalc, 2);
	t.equal(todoCalc, 1);

	state.todos[0].title = "TEA";
	t.equal(mapped, "johnTEA");
	t.equal(stateCalc, 3);
	t.equal(todoCalc, 2);

	state.todos.push({ title: "BISCUIT" });
	t.equal(mapped, "johnTEA,BISCUIT");
	t.equal(stateCalc, 4);
	t.equal(todoCalc, 3);

	var tea = state.todos.shift();
	t.equal(mapped, "johnBISCUIT");
	t.equal(stateCalc, 5);
	t.equal(todoCalc, 3);

	t.equal(unloaded.length, 1);
	t.equal(unloaded[0][0], tea);
	t.equal(unloaded[0][1], "TEA");
	t.equal(m.extras.getDNode(tea, "title").observers.length, 0);
	t.equal(m.extras.getDNode(state.todos[0], "title").observers.length, 1);


	tea.title = "mint";
	t.equal(mapped, "johnBISCUIT");
	t.equal(stateCalc, 5);
	t.equal(todoCalc, 3);


	t.end();
});

test('transform into reactive graph', function(t) {
	
	function Folder(name) {
		m.extendObservable(this, {
			name: name,
			children: []
		});
	}
	
	var _childrenRecalc = 0;
	function DerivedFolder(state, baseFolder) {
		this.state = state;
		this.baseFolder = baseFolder;
		m.extendObservable(this, {
			name: function() {
				return this.baseFolder.name;
			},
			isVisible: function() {
				return !this.state.filter || this.name.indexOf(this.state.filter) !== -1 || this.children.length > 0;
			},
			children: function() {
				_childrenRecalc++;
				return this.baseFolder.children.map(transformFolder).filter(function(folder) {
					return folder.isVisible === true;
				});
			}
		})
	}
	
	var state = m.observable({
		filter: null,
	});

<<<<<<< HEAD
	var _transformCount = 0;
	var transformFolder = m.createTransformer(function(folder) {
		_transformCount++;
		console.log("Transform", folder.name);
		return new DerivedFolder(state, folder);
	});

	state.root = new Folder("/");
	m.autorun(function() {
		state.derived = transformFolder(state.root);
		state.derived.children;
	});
	
	/** test convience */
	function childrenRecalcs() {
		var  a = _childrenRecalc;
		_childrenRecalc = 0;
		return a;
	}

	function transformCount() {
		var  a = _transformCount;
		_transformCount = 0;
		return a;
	}

	t.equal(state.derived.name, "/");
	t.equal(state.derived.children.length, 0);
	t.equal(transformCount(), 1);
	t.equal(childrenRecalcs(), 1);
	
	state.root.children.push(new Folder("hoi"));
	t.equal(state.derived.name, "/");
	t.equal(state.derived.children.length, 1);
	t.equal(state.derived.children[0].name, "hoi");
	t.equal(transformCount(), 1);
	t.equal(childrenRecalcs(), 1);	
	
	state.filter = "boe";
	t.equal(state.derived.name, "/");
	t.equal(state.derived.isVisible, false);
	t.equal(state.derived.children.length, 0);
	t.equal(transformCount(), 0);
	t.equal(childrenRecalcs(), 2);	

	state.filter = "oi";
	t.equal(state.derived.name, "/");
	t.equal(state.derived.isVisible, true);
	t.equal(state.derived.children.length, 1);
	t.equal(state.derived.children[0].name, "hoi");
	t.equal(transformCount(), 0);
	t.equal(childrenRecalcs(), 1);
	
=======
	var unloaded = [];

	var transformState = m.createTransformer(function(state) {
		stateCalc++;
		return state.name + state.todos.map(transformTodo).join(",");
	})

	var transformTodo = m.createTransformer(function(todo) {
		todoCalc++;
		return todo.title.toUpperCase();
	}, function cleanup(todo, text) {
		unloaded.push([todo, text]);
	});

	var transformController = transformState.root(state);

	t.equal(transformController.value, "michelCOFFEE");
	t.equal(stateCalc, 1);
	t.equal(todoCalc, 1);

	state.name = "john";
	t.equal(transformController.value, "johnCOFFEE");
	t.equal(stateCalc, 2);
	t.equal(todoCalc, 1);

	state.todos[0].title = "TEA";
	t.equal(transformController.value, "johnTEA");
	t.equal(stateCalc, 3);
	t.equal(todoCalc, 2);

	state.todos.push({ title: "BISCUIT" });
	t.equal(transformController.value, "johnTEA,BISCUIT");
	t.equal(stateCalc, 4);
	t.equal(todoCalc, 3);

	var tea = state.todos.shift();
	t.equal(transformController.value, "johnBISCUIT");
	t.equal(stateCalc, 5);
	t.equal(todoCalc, 3);

	t.equal(unloaded.length, 1);
	t.equal(unloaded[0][0], tea);
	t.equal(unloaded[0][1], "TEA");
	t.equal(m.extras.getDNode(tea, "title").observers.length, 0);
	t.equal(m.extras.getDNode(state.todos[0], "title").observers.length, 1);

	tea.title = "mint";
	t.equal(transformController.value, "johnBISCUIT");
	t.equal(stateCalc, 5);
	t.equal(todoCalc, 3);

	transformController.dispose();

	state.todos[0].title = "disposed";
	t.equal(stateCalc, 5);
	t.equal(todoCalc, 3);
	t.equal(m.extras.getDNode(state, "name").observers.length, 0);

	t.throws(function() {
		transformController.value;
	}, "already disposed");

	t.end();
});

// testing: https://github.com/mweststrate/mobservable/issues/67
test('transform tree (modifying tree incrementally)', function(t) {
	var pluckFn = TransformUtils.pluckFn;
	var identity = TransformUtils.identity;
	var testSet = TransformUtils.testSet();
	var state = testSet.state;
	var stats = testSet.stats;
	var TreeNode = testSet.TreeNode;
	var DisplayNode = testSet.DisplayNode;

	var nodeCreateCount = 0;
	var renderCount = 0;
	var renderNodeCount = 0;

	var transformNode = m.createTransformer(function(node) {
		nodeCreateCount++;
		return new DisplayNode(node);
	}, function cleanup(node, displayNode) { displayNode.destroy(); }); // KM: maybe the transformed node should be the first argument?

	// transform nodes to renderedNodes
	m.autorun(function() {
		// KM: ideally, I would like to do an assignment here, but it creates a cycle and would need to preserve ms.asStructure:
		//
		// state.renderedNodes = state.root ? state.root.map(transformNode) : [];
		//

		var renderedNodes = state.root ? state.root.map(transformNode) : [];
		state.renderedNodes.replace(renderedNodes);
	});

	// render
	m.autorun(function() {
		renderCount++;
		renderNodeCount += state.renderedNodes.length;
	});

	t.equal(nodeCreateCount,	0);
	t.equal(stats.refCount,	0);
	t.equal(renderCount, 			1);
	t.equal(renderNodeCount, 	0);
	t.deepEqual(state.renderedNodes.length, 0);

	////////////////////////////////////
	// Incremental Tree
	////////////////////////////////////

	// initialize root
	var node = new TreeNode('root');
	state.root = node;
	t.equal(nodeCreateCount,	1);
	t.equal(stats.refCount,	1);
	t.equal(renderCount, 			2);
	t.equal(renderNodeCount, 	1);
	t.deepEqual(state.renderedNodes.length, 1);
	t.deepEqual(state.renderedNodes.map(pluckFn('node')), state.root.map(identity));
	t.deepEqual(state.renderedNodes.map(pluckFn('node.name')), ['root']);

	// add first child
	state.root.addChild(new TreeNode('root-child-1'));
	t.equal(nodeCreateCount,	1 + 1);
	t.equal(stats.refCount,	1 + 1);
	t.equal(renderCount, 			2 + 1);
	t.equal(renderNodeCount, 	1 + 2);
	t.deepEqual(state.renderedNodes.length, 2);
	t.deepEqual(state.renderedNodes.map(pluckFn('node')), state.root.map(identity));
	t.deepEqual(state.renderedNodes.map(pluckFn('node.name')), ['root', 'root-child-1']);

	// add second child
	state.root.addChild(new TreeNode('root-child-2'));
	t.equal(nodeCreateCount,	1 + 1 + 1);
	t.equal(stats.refCount,	1 + 1 + 1);
	t.equal(renderCount, 			2 + 1 + 1);
	t.equal(renderNodeCount, 	1 + 2 + 3);
	t.deepEqual(state.renderedNodes.length, 3);
	t.deepEqual(state.renderedNodes.map(pluckFn('node')), state.root.map(identity));
	t.deepEqual(state.renderedNodes.map(pluckFn('node.name')), ['root', 'root-child-1', 'root-child-2']);

	// add first child to second child
	node = state.root.find(function(node) { return node.name === 'root-child-2'; });
	node.addChild(new TreeNode('root-child-2-child-1'));
	t.equal(nodeCreateCount,	1 + 1 + 1 + 1);
	t.equal(stats.refCount,	1 + 1 + 1 + 1);
	t.equal(renderCount, 			2 + 1 + 1 + 1);
	t.equal(renderNodeCount, 	1 + 2 + 3 + 4);
	t.deepEqual(state.renderedNodes.length, 4);
	t.deepEqual(state.renderedNodes.map(pluckFn('node')), state.root.map(identity));
	t.deepEqual(state.renderedNodes.map(pluckFn('node.name')), ['root', 'root-child-1', 'root-child-2', 'root-child-2-child-1']);

	// add first child to first child
	node = state.root.find(function(node) { return node.name === 'root-child-1'; });
	node.addChild(new TreeNode('root-child-1-child-1'));
	t.equal(nodeCreateCount,	1 + 1 + 1 + 1 + 1);
	t.equal(stats.refCount, 	1 + 1 + 1 + 1 + 1);
	t.equal(renderCount, 			2 + 1 + 1 + 1 + 1);
	t.equal(renderNodeCount, 	1 + 2 + 3 + 4 + 5);
	t.deepEqual(state.renderedNodes.length, 5);
	t.deepEqual(state.renderedNodes.map(pluckFn('node')), state.root.map(identity));
	t.deepEqual(state.renderedNodes.map(pluckFn('node.name')), ['root', 'root-child-1', 'root-child-1-child-1', 'root-child-2', 'root-child-2-child-1']);

	// remove children from first child
	node = state.root.find(function(node) { return node.name === 'root-child-1'; });
	node.children.splice(0);
	t.equal(nodeCreateCount,	1 + 1 + 1 + 1 + 1 + 0);
	t.equal(stats.refCount, 	1 + 1 + 1 + 1 + 1 - 1);
	t.equal(renderCount, 			2 + 1 + 1 + 1 + 1 + 1);
	t.equal(renderNodeCount, 	1 + 2 + 3 + 4 + 5 + 4);
	t.deepEqual(state.renderedNodes.length, 4);
	t.deepEqual(state.renderedNodes.map(pluckFn('node')), state.root.map(identity));
	t.deepEqual(state.renderedNodes.map(pluckFn('node.name')), ['root', 'root-child-1', 'root-child-2', 'root-child-2-child-1']);

	// remove children from first child with no children should be a no-op
	node = state.root.find(function(node) { return node.name === 'root-child-1'; });
	node.children.splice(0);
	t.equal(nodeCreateCount,	1 + 1 + 1 + 1 + 1 + 0 + 0);
	t.equal(stats.refCount, 	1 + 1 + 1 + 1 + 1 - 1 + 0);
	t.equal(renderCount, 			2 + 1 + 1 + 1 + 1 + 1 + 0);
	t.equal(renderNodeCount, 	1 + 2 + 3 + 4 + 5 + 4 + 0);
	t.deepEqual(state.renderedNodes.length, 4);
	t.deepEqual(state.renderedNodes.map(pluckFn('node')), state.root.map(identity));
	t.deepEqual(state.renderedNodes.map(pluckFn('node.name')), ['root', 'root-child-1', 'root-child-2', 'root-child-2-child-1']);

	// remove children from root
	state.root.children.splice(0);
	t.equal(nodeCreateCount,	1 + 1 + 1 + 1 + 1 + 0 + 0 + 0);
	t.equal(stats.refCount, 	1 + 1 + 1 + 1 + 1 - 1 + 0 - 3);
	t.equal(renderCount, 			2 + 1 + 1 + 1 + 1 + 1 + 0 + 1);
	t.equal(renderNodeCount, 	1 + 2 + 3 + 4 + 5 + 4 + 0 + 1);
	t.deepEqual(state.renderedNodes.length, 1);
	t.deepEqual(state.renderedNodes.map(pluckFn('node')), state.root.map(identity));
	t.deepEqual(state.renderedNodes.map(pluckFn('node.name')), ['root']);

	// teardown
	state.root = null;
	t.equal(nodeCreateCount,	1 + 1 + 1 + 1 + 1 + 0 + 0 + 0 + 0);
	t.equal(stats.refCount, 	0);
	t.equal(renderCount, 			2 + 1 + 1 + 1 + 1 + 1 + 0 + 1 + 1);
	t.equal(renderNodeCount, 	1 + 2 + 3 + 4 + 5 + 4 + 0 + 1 + 0);
	t.deepEqual(state.renderedNodes.length, 0);

	t.end();
});

test('transform tree (modifying tree incrementally)', function(t) {
	var pluckFn = TransformUtils.pluckFn;
	var identity = TransformUtils.identity;
	var testSet = TransformUtils.testSet();
	var state = testSet.state;
	var stats = testSet.stats;
	var TreeNode = testSet.TreeNode;
	var DisplayNode = testSet.DisplayNode;

	var nodeCreateCount = 0;
	var renderCount = 0;
	var renderNodeCount = 0;

	var transformNode = m.createTransformer(function(node) {
		nodeCreateCount++;
		return new DisplayNode(node);
	}, function cleanup(node, displayNode) { displayNode.destroy(); });

	// transform nodes to renderedNodes
	m.autorun(function() {
		var renderedNodes = state.root ? state.root.map(transformNode) : [];
		state.renderedNodes.replace(renderedNodes);
	});

	// render
	m.autorun(function() {
		renderCount++;
		renderNodeCount += state.renderedNodes.length;
	});

	// setup
	var node = new TreeNode('root-1');
	state.root = node;
	t.equal(nodeCreateCount,	1);
	t.equal(stats.refCount, 	1);
	t.equal(renderCount, 			2);
	t.equal(renderNodeCount, 	1);
	t.deepEqual(state.renderedNodes.length, 1);
	t.deepEqual(state.renderedNodes.map(pluckFn('node')), state.root.map(identity));
	t.deepEqual(state.renderedNodes.map(pluckFn('node.name')), ['root-1']);

	////////////////////////////////////
	// Batch Tree (Partial)
	////////////////////////////////////

	// add partial tree as a batch
	var children = [];
	children.push(new TreeNode('root-1-child-1b'));
	children[0].addChild(new TreeNode('root-1-child-1b-child-1'))
	children.push(new TreeNode('root-1-child-2b'));
	children[1].addChild(new TreeNode('root-1-child-2b-child-1'))
	state.root.addChildren(children);
	t.equal(nodeCreateCount,	1 + 4);
	t.equal(stats.refCount, 	1 + 4);
	t.equal(renderCount, 			2 + 1);
	t.equal(renderNodeCount, 	1 + 5);
	t.deepEqual(state.renderedNodes.length, 5);
	t.deepEqual(state.renderedNodes.map(pluckFn('node')), state.root.map(identity));
	t.deepEqual(state.renderedNodes.map(pluckFn('node.name')), ['root-1', 'root-1-child-1b', 'root-1-child-1b-child-1', 'root-1-child-2b', 'root-1-child-2b-child-1']);

	// remove root-1
	state.root = null;
	t.equal(nodeCreateCount,	1 + 4 + 0);
	t.equal(stats.refCount, 	1 + 4 - 5);
	t.equal(renderCount, 			2 + 1 + 1);
	t.equal(renderNodeCount, 	1 + 5 + 0);
	t.deepEqual(state.renderedNodes.length, 0);

	////////////////////////////////////
	// Batch Tree (Full)
	////////////////////////////////////

	// add full tree as a batch
	node = new TreeNode('root-2')
	node.addChild(new TreeNode('root-2-child-1'));
	node.children[0].addChild(new TreeNode('root-2-child-1-child-1'))
	node.addChild(new TreeNode('root-2-child-2'));
	node.children[1].addChild(new TreeNode('root-2-child-2-child-1'))
	state.root = node;
	t.equal(nodeCreateCount,	1 + 4 + 0 + 5);
	t.equal(stats.refCount, 	1 + 4 - 5 + 5);
	t.equal(renderCount, 			2 + 1 + 1 + 1);
	t.equal(renderNodeCount, 	1 + 5 + 0 + 5);
	t.deepEqual(state.renderedNodes.length, 5);
	t.deepEqual(state.renderedNodes.map(pluckFn('node')), state.root.map(identity));
	t.deepEqual(state.renderedNodes.map(pluckFn('node.name')), ['root-2', 'root-2-child-1', 'root-2-child-1-child-1', 'root-2-child-2', 'root-2-child-2-child-1']);

	// teardown
	state.root = null;
	t.equal(nodeCreateCount,	1 + 4 + 0 + 5 + 0);
	t.equal(stats.refCount, 	0);
	t.equal(renderCount, 			2 + 1 + 1 + 1 + 1);
	t.equal(renderNodeCount, 	1 + 5 + 0 + 5 + 0);
	t.deepEqual(state.renderedNodes.length, 0);

	t.end();
});

test('transform tree (modifying expanded)', function(t) {
	var pluckFn = TransformUtils.pluckFn;
	var identity = TransformUtils.identity;
	var testSet = TransformUtils.testSet();
	var state = testSet.state;
	var stats = testSet.stats;
	var TreeNode = testSet.TreeNode;
	var DisplayNode = testSet.DisplayNode;

	var nodeCreateCount = 0;
	var renderCount = 0;
	var renderNodeCount = 0;

	var transformNode = m.createTransformer(function(node) {
		nodeCreateCount++;
		return new DisplayNode(node);
	}, function cleanup(node, displayNode) { displayNode.destroy(); });

	// transform nodes to renderedNodes
	m.autorun(function() {
		var renderedNodes = state.root ? state.root.transform(transformNode) : [];
		state.renderedNodes.replace(renderedNodes);
	});

	// render
	m.autorun(function() {
		renderCount++;
		renderNodeCount += state.renderedNodes.length;
	});

	// patch for collapsed
	TreeNode.prototype.transform = function(iteratee, results) {
		if (this.parent && state.collapsed.has(this.parent.path())) return results || []; // not visible

		results = results || [];
		results.push(iteratee(this));
		this.children.forEach(function(child) { child.transform(iteratee, results); });
		return results;
	}

	// setup
	var node = new TreeNode('root')
	node.addChild(new TreeNode('root-child-1'));
	node.children[0].addChild(new TreeNode('root-child-1-child-1'))
	node.addChild(new TreeNode('root-child-2'));
	node.children[1].addChild(new TreeNode('root-child-2-child-1'))
	state.root = node;
	t.equal(nodeCreateCount,	5);
	t.equal(stats.refCount, 	5);
	t.equal(renderCount, 			2);
	t.equal(renderNodeCount, 	5);
	t.deepEqual(state.renderedNodes.length, 5);
	t.deepEqual(state.renderedNodes.map(pluckFn('node')), state.root.map(identity));
	t.deepEqual(state.renderedNodes.map(pluckFn('node.name')), ['root', 'root-child-1', 'root-child-1-child-1', 'root-child-2', 'root-child-2-child-1']);

	////////////////////////////////////
	// Expanded
	////////////////////////////////////

	// toggle root to collapsed
	state.renderedNodes[0].toggleCollapsed();
	t.equal(nodeCreateCount,	5 + 0);
	t.equal(stats.refCount, 	5 - 4);
	t.equal(renderCount, 			2 + 1);
	t.equal(renderNodeCount, 	5 + 1);
	t.deepEqual(state.renderedNodes.length, 1);
	t.notDeepEqual(state.renderedNodes.map(pluckFn('node')), state.root.map(identity)); // not a direct map of the tree nodes
	t.deepEqual(state.renderedNodes.map(pluckFn('node.name')), ['root']);

	// toggle root to expanded
	state.renderedNodes[0].toggleCollapsed();
	t.equal(nodeCreateCount,	5 + 0 + 4);
	t.equal(stats.refCount, 	5 - 4 + 4);
	t.equal(renderCount, 			2 + 1 + 1);
	t.equal(renderNodeCount, 	5 + 1 + 5);
	t.deepEqual(state.renderedNodes.length, 5);
	t.deepEqual(state.renderedNodes.map(pluckFn('node')), state.root.map(identity));
	t.deepEqual(state.renderedNodes.map(pluckFn('node.name')), ['root', 'root-child-1', 'root-child-1-child-1', 'root-child-2', 'root-child-2-child-1']);

	// toggle child-1 collapsed
	state.renderedNodes[1].toggleCollapsed();
	t.equal(nodeCreateCount,	5 + 0 + 4 + 0);
	t.equal(stats.refCount, 	5 - 4 + 4 - 1);
	t.equal(renderCount, 			2 + 1 + 1 + 1);
	t.equal(renderNodeCount, 	5 + 1 + 5 + 4);
	t.deepEqual(state.renderedNodes.length, 4);
	t.notDeepEqual(state.renderedNodes.map(pluckFn('node')), state.root.map(identity)); // not a direct map of the tree nodes
	t.deepEqual(state.renderedNodes.map(pluckFn('node.name')), ['root', 'root-child-1', 'root-child-2', 'root-child-2-child-1']);

	// toggle child-2-child-1 collapsed should be a no-op
	state.renderedNodes[state.renderedNodes.length-1].toggleCollapsed();
	t.equal(nodeCreateCount,	5 + 0 + 4 + 0 + 0);
	t.equal(stats.refCount, 	5 - 4 + 4 - 1 + 0);
	t.equal(renderCount, 			2 + 1 + 1 + 1 + 0);
	t.equal(renderNodeCount, 	5 + 1 + 5 + 4 + 0);
	t.deepEqual(state.renderedNodes.length, 4);
	t.notDeepEqual(state.renderedNodes.map(pluckFn('node')), state.root.map(identity)); // not a direct map of the tree nodes
	t.deepEqual(state.renderedNodes.map(pluckFn('node.name')), ['root', 'root-child-1', 'root-child-2', 'root-child-2-child-1']);

	// teardown
	state.root = null;
	t.equal(nodeCreateCount,	5 + 0 + 4 + 0 + 0 + 0);
	t.equal(stats.refCount, 	0);
	t.equal(renderCount, 			2 + 1 + 1 + 1 + 0 + 1);
	t.equal(renderNodeCount, 	5 + 1 + 5 + 4 + 0 + 0);
	t.deepEqual(state.renderedNodes.length, 0);

	t.end();
});

test('transform tree (modifying render observable)', function(t) {
	var pluckFn = TransformUtils.pluckFn;
	var identity = TransformUtils.identity;
	var testSet = TransformUtils.testSet();
	var state = testSet.state;
	var stats = testSet.stats;
	var TreeNode = testSet.TreeNode;
	var DisplayNode = testSet.DisplayNode;

	var nodeCreateCount = 0;
	var renderCount = 0;
	var renderNodeCount = 0;
	var renderIconCalc = 0;

	var transformNode = m.createTransformer(function(node) {
		nodeCreateCount++;
		return new DisplayNode(node);
	}, function cleanup(node, displayNode) { displayNode.destroy(); });

	// transform nodes to renderedNodes
	m.autorun(function() {
		var renderedNodes = state.root ? state.root.transform(transformNode) : [];
		state.renderedNodes.replace(renderedNodes);
	});

	// render
	m.autorun(function() {
		renderCount++;
		renderNodeCount += state.renderedNodes.length;
	});

	// custom transform
	TreeNode.prototype.transform = function(iteratee, results) {
		node.icon();  // icon dependency

		results = results || [];
		results.push(iteratee(this));
		this.children.forEach(function(child) { child.transform(iteratee, results); });
		return results;
	}

	// setup
	var node = new TreeNode('root')
	node.addChild(new TreeNode('root-child-1'));
	node.children[0].addChild(new TreeNode('root-child-1-child-1'))
	node.addChild(new TreeNode('root-child-2'));
	node.children[1].addChild(new TreeNode('root-child-2-child-1'))
	state.root = node;
	t.equal(nodeCreateCount,	5);
	t.equal(stats.refCount, 	5);
	t.equal(renderCount, 			2);
	t.equal(renderNodeCount, 	5);
	t.deepEqual(state.renderedNodes.length, 5);
	t.deepEqual(state.renderedNodes.map(pluckFn('node')), state.root.map(identity));
	t.deepEqual(state.renderedNodes.map(pluckFn('node.name')), ['root', 'root-child-1', 'root-child-1-child-1', 'root-child-2', 'root-child-2-child-1']);

	////////////////////////////////////
	// Icon
	////////////////////////////////////

	// update root icon
	state.root.icon('file');
	t.equal(nodeCreateCount,	5 + 0);
	t.equal(stats.refCount, 	5 + 0);
	t.equal(renderCount, 			2 + 1);
	t.equal(renderNodeCount, 	5 + 5);
	t.deepEqual(state.renderedNodes.length, 5);
	t.deepEqual(state.renderedNodes.map(pluckFn('node')), state.root.map(identity));
	t.deepEqual(state.renderedNodes.map(pluckFn('node.name')), ['root', 'root-child-1', 'root-child-1-child-1', 'root-child-2', 'root-child-2-child-1']);

	// teardown
	state.root = null;
	t.equal(nodeCreateCount,	5 + 0 + 0);
	t.equal(stats.refCount, 	0);
	t.equal(renderCount, 			2 + 1 + 1);
	t.equal(renderNodeCount, 	5 + 5 + 0);
	t.deepEqual(state.renderedNodes.length, 0);

	t.end();
});

test('transform tree (modifying render-only observable)', function(t) {
	var pluckFn = TransformUtils.pluckFn;
	var identity = TransformUtils.identity;
	var testSet = TransformUtils.testSet();
	var state = testSet.state;
	var stats = testSet.stats;
	var TreeNode = testSet.TreeNode;
	var DisplayNode = testSet.DisplayNode;

	var nodeCreateCount = 0;
	var renderCount = 0;
	var renderNodeCount = 0;
	var renderIconCalc = 0;

	var transformNode = m.createTransformer(function(node) {
		nodeCreateCount++;
		return new DisplayNode(node);
	}, function cleanup(node, displayNode) { displayNode.destroy(); });

	// transform nodes to renderedNodes
	m.autorun(function() {
		var renderedNodes = state.root ? state.root.map(transformNode) : [];
		state.renderedNodes.replace(renderedNodes);
	});

	// render
	m.autorun(function() {
		renderCount++;
		renderNodeCount += state.renderedNodes.length;

		state.renderedNodes.forEach(function(renderedNode) {
			m.autorun(function() {
				renderIconCalc++;
				renderedNode.node.icon();  // icon dependency
			});
		});
	});

	// setup
	var node = new TreeNode('root')
	node.addChild(new TreeNode('root-child-1'));
	node.children[0].addChild(new TreeNode('root-child-1-child-1'))
	node.addChild(new TreeNode('root-child-2'));
	node.children[1].addChild(new TreeNode('root-child-2-child-1'))
	state.root = node;
	t.equal(nodeCreateCount,	5);
	t.equal(stats.refCount, 	5);
	t.equal(renderCount, 			2);
	t.equal(renderNodeCount, 	5);
	t.equal(renderIconCalc, 	5);
	t.deepEqual(state.renderedNodes.length, 5);
	t.deepEqual(state.renderedNodes.map(pluckFn('node')), state.root.map(identity));
	t.deepEqual(state.renderedNodes.map(pluckFn('node.name')), ['root', 'root-child-1', 'root-child-1-child-1', 'root-child-2', 'root-child-2-child-1']);

	////////////////////////////////////
	// Icon
	////////////////////////////////////

	// update root icon
	state.root.icon('file');
	t.equal(nodeCreateCount,	5 + 0);
	t.equal(stats.refCount, 	5 + 0);
	t.equal(renderCount, 			2 + 0);
	t.equal(renderNodeCount, 	5 + 0);
	t.equal(renderIconCalc, 	5 + 1);
	t.deepEqual(state.renderedNodes.length, 5);
	t.deepEqual(state.renderedNodes.map(pluckFn('node')), state.root.map(identity));
	t.deepEqual(state.renderedNodes.map(pluckFn('node.name')), ['root', 'root-child-1', 'root-child-1-child-1', 'root-child-2', 'root-child-2-child-1']);

	// teardown
	state.root = null;
	t.equal(nodeCreateCount,	5 + 0 + 0);
	t.equal(stats.refCount, 	0);
	t.equal(renderCount, 			2 + 0 + 1);
	t.equal(renderNodeCount, 	5 + 0 + 0);
	t.equal(renderIconCalc, 	5 + 1 + 0);
	t.deepEqual(state.renderedNodes.length, 0);

	t.end();
});

test('transform tree (static tags / global filter only)', function(t) {
	var intersection = TransformUtils.intersection;
	var pluckFn = TransformUtils.pluckFn;
	var identity = TransformUtils.identity;
	var testSet = TransformUtils.testSet();
	var state = testSet.state;
	var stats = testSet.stats;
	var TreeNode = testSet.TreeNode;
	var DisplayNode = testSet.DisplayNode;

	var nodeCreateCount = 0;
	var renderCount = 0;
	var renderNodeCount = 0;

	var transformNode = m.createTransformer(function(node) {
		nodeCreateCount++;
		return new DisplayNode(node);
	}, function cleanup(node, displayNode) { displayNode.destroy(); });

	// transform nodes to renderedNodes
	m.autorun(function() {
		var renderedNodes = state.root ? state.root.transform(transformNode) : [];
		state.renderedNodes.replace(renderedNodes);
	});

	// render
	m.autorun(function() {
		renderCount++;
		renderNodeCount += state.renderedNodes.length;
	});

	// no tags
	state.tags = m.observable(m.asStructure([]));

	// custom transform
	TreeNode.prototype.transform = function(iteratee, results) {
		results = results || [];
		if (!state.tags.length || intersection(state.tags, this.tags).length) results.push(iteratee(this));
		this.children.forEach(function(child) { child.transform(iteratee, results); });
		return results;
	}

	// setup
	var node = new TreeNode('root', {tags: [1]});
	node.addChild(new TreeNode('root-child-1', {tags: [2]}));
	node.children[0].addChild(new TreeNode('root-child-1-child-1', {tags: [3]}));
	node.addChild(new TreeNode('root-child-2', {tags: [2]}));
	node.children[1].addChild(new TreeNode('root-child-2-child-1', {tags: [3]}));
	state.root = node;
	t.equal(nodeCreateCount,	5);
	t.equal(stats.refCount, 	5);
	t.equal(renderCount, 			2);
	t.equal(renderNodeCount, 	5);
	t.deepEqual(state.renderedNodes.length, 5);
	t.deepEqual(state.renderedNodes.map(pluckFn('node')), state.root.map(identity));
	t.deepEqual(state.renderedNodes.map(pluckFn('node.name')), ['root', 'root-child-1', 'root-child-1-child-1', 'root-child-2', 'root-child-2-child-1']);

	////////////////////////////////////
	// Tags
	////////////////////////////////////

	// add search tag
	state.tags.push(2);
	t.equal(nodeCreateCount,	5 + 0);
	t.equal(stats.refCount, 	5 - 3);
	t.equal(renderCount, 			2 + 1);
	t.equal(renderNodeCount, 	5 + 2);
	t.deepEqual(state.renderedNodes.length, 2);
	t.notDeepEqual(state.renderedNodes.map(pluckFn('node')), state.root.map(identity));
	t.deepEqual(state.renderedNodes.map(pluckFn('node.name')), ['root-child-1', 'root-child-2']);

	// add search tag
	state.tags.push(3);
	t.equal(nodeCreateCount,	5 + 0 + 2);
	t.equal(stats.refCount, 	5 - 3 + 2);
	t.equal(renderCount, 			2 + 1 + 1);
	t.equal(renderNodeCount, 	5 + 2 + 4);
	t.deepEqual(state.renderedNodes.length, 4);
	t.notDeepEqual(state.renderedNodes.map(pluckFn('node')), state.root.map(identity));
	t.deepEqual(state.renderedNodes.map(pluckFn('node.name')), ['root-child-1', 'root-child-1-child-1', 'root-child-2', 'root-child-2-child-1']);

	// add search tag
	state.tags.push(1);
	t.equal(nodeCreateCount,	5 + 0 + 2 + 1);
	t.equal(stats.refCount, 	5 - 3 + 2 + 1);
	t.equal(renderCount, 			2 + 1 + 1 + 1);
	t.equal(renderNodeCount, 	5 + 2 + 4 + 5);
	t.deepEqual(state.renderedNodes.length, 5);
	t.deepEqual(state.renderedNodes.map(pluckFn('node')), state.root.map(identity));
	t.deepEqual(state.renderedNodes.map(pluckFn('node.name')), ['root', 'root-child-1', 'root-child-1-child-1', 'root-child-2', 'root-child-2-child-1']);

	// remove search tags
	state.tags.splice(0, 2);
	t.equal(nodeCreateCount,	5 + 0 + 2 + 1 + 0);
	t.equal(stats.refCount, 	5 - 3 + 2 + 1 - 4);
	t.equal(renderCount, 			2 + 1 + 1 + 1 + 1);
	t.equal(renderNodeCount, 	5 + 2 + 4 + 5 + 1);
	t.deepEqual(state.renderedNodes.length, 1);
	t.notDeepEqual(state.renderedNodes.map(pluckFn('node')), state.root.map(identity));
	t.deepEqual(state.renderedNodes.map(pluckFn('node.name')), ['root']);

	// teardown
	state.root = null;
	t.equal(nodeCreateCount,	5 + 0 + 2 + 1 + 0 + 0);
	t.equal(stats.refCount, 	0);
	t.equal(renderCount, 			2 + 1 + 1 + 1 + 1 + 1);
	t.equal(renderNodeCount, 	5 + 2 + 4 + 5 + 1 + 0);
	t.deepEqual(state.renderedNodes.length, 0);

	t.end();
});

test('transform tree (dynamic tags - peek / rebuild)', function(t) {
	var intersection = TransformUtils.intersection;
	var pluckFn = TransformUtils.pluckFn;
	var identity = TransformUtils.identity;
	var testSet = TransformUtils.testSet();
	var state = testSet.state;
	var stats = testSet.stats;
	var TreeNode = testSet.TreeNode;
	var DisplayNode = testSet.DisplayNode;

	var nodeCreateCount = 0;
	var renderCount = 0;
	var renderNodeCount = 0;

	var transformNode = m.createTransformer(function(node) {
		nodeCreateCount++;
		return new DisplayNode(node);
	}, function cleanup(node, displayNode) { displayNode.destroy(); });

	// transform nodes to renderedNodes
	m.autorun(function() {
		var renderedNodes = state.root ? state.root.transform(transformNode) : [];
		state.renderedNodes.replace(renderedNodes);
	});

	// render
	m.autorun(function() {
		renderCount++;
		renderNodeCount += state.renderedNodes.length;
	});

	// no tags
	state.tags = m.observable(m.asStructure([]));

	// custom transform
	TreeNode.prototype.transform = function(iteratee, results) {
		results = results || [];
		if (!state.tags.length || intersection(state.tags, this.tags).length) results.push(iteratee(this));
		this.children.forEach(function(child) { child.transform(iteratee, results); });
		return results;
	}

	// setup
	var node = new TreeNode('root', {tags: m.observable(m.asStructure([1]))});
	node.addChild(new TreeNode('root-child-1', {tags: m.observable(m.asStructure([2]))}));
	node.children[0].addChild(new TreeNode('root-child-1-child-1', {tags: m.observable(m.asStructure([3]))}));
	node.addChild(new TreeNode('root-child-2', {tags: m.observable(m.asStructure([2]))}));
	node.children[1].addChild(new TreeNode('root-child-2-child-1', {tags: m.observable(m.asStructure([3]))}));
	state.root = node;
	t.equal(nodeCreateCount,	5);
	t.equal(stats.refCount, 	5);
	t.equal(renderCount, 			2);
	t.equal(renderNodeCount, 	5);
	t.deepEqual(state.renderedNodes.length, 5);
	t.deepEqual(state.renderedNodes.map(pluckFn('node')), state.root.map(identity));
	t.deepEqual(state.renderedNodes.map(pluckFn('node.name')), ['root', 'root-child-1', 'root-child-1-child-1', 'root-child-2', 'root-child-2-child-1']);

	////////////////////////////////////
	// Tags
	////////////////////////////////////

	// add search tag
	state.tags.push(2);
	t.equal(nodeCreateCount,	5 + 0);
	t.equal(stats.refCount, 	5 - 3);
	t.equal(renderCount, 			2 + 1);
	t.equal(renderNodeCount, 	5 + 2);
	t.deepEqual(state.renderedNodes.length, 2);
	t.notDeepEqual(state.renderedNodes.map(pluckFn('node')), state.root.map(identity));
	t.deepEqual(state.renderedNodes.map(pluckFn('node.name')), ['root-child-1', 'root-child-2']);

	// modify search tag
	state.root.tags.push(2);
	t.equal(nodeCreateCount,	5 + 0 + 1);
	t.equal(stats.refCount, 	5 - 3 + 1);
	t.equal(renderCount, 			2 + 1 + 1);
	t.equal(renderNodeCount, 	5 + 2 + 3);
	t.deepEqual(state.renderedNodes.length, 3);
	t.notDeepEqual(state.renderedNodes.map(pluckFn('node')), state.root.map(identity));
	t.deepEqual(state.renderedNodes.map(pluckFn('node.name')), ['root', 'root-child-1', 'root-child-2']);

	// perform multiple search tag operations
	m.transaction(function() {
		state.root.tags.shift(); // no-op
		state.root.find(function(node) { return node.name === 'root-child-1'; }).tags.splice(0);
		state.root.find(function(node) { return node.name === 'root-child-1-child-1'; }).tags.push(2);
		state.root.find(function(node) { return node.name === 'root-child-2-child-1'; }).tags.push(2);
	});
	t.equal(nodeCreateCount,	5 + 0 + 1 + 2);
	t.equal(stats.refCount, 	5 - 3 + 1 + 1);
	t.equal(renderCount, 			2 + 1 + 1 + 1);
	t.equal(renderNodeCount, 	5 + 2 + 3 + 4);
	t.deepEqual(state.renderedNodes.length, 4);
	t.notDeepEqual(state.renderedNodes.map(pluckFn('node')), state.root.map(identity));
	t.deepEqual(state.renderedNodes.map(pluckFn('node.name')), ['root', 'root-child-1-child-1', 'root-child-2', 'root-child-2-child-1']);

	// teardown
	state.root = null;
	t.equal(nodeCreateCount,	5 + 0 + 1 + 2 + 0);
	t.equal(stats.refCount, 	0);
	t.equal(renderCount, 			2 + 1 + 1 + 1 + 1);
	t.equal(renderNodeCount, 	5 + 2 + 3 + 4 + 0);
	t.deepEqual(state.renderedNodes.length, 0);

>>>>>>> be7ed266
	t.end();
	
});<|MERGE_RESOLUTION|>--- conflicted
+++ resolved
@@ -104,7 +104,6 @@
 		filter: null,
 	});
 
-<<<<<<< HEAD
 	var _transformCount = 0;
 	var transformFolder = m.createTransformer(function(folder) {
 		_transformCount++;
@@ -158,70 +157,8 @@
 	t.equal(transformCount(), 0);
 	t.equal(childrenRecalcs(), 1);
 	
-=======
-	var unloaded = [];
-
-	var transformState = m.createTransformer(function(state) {
-		stateCalc++;
-		return state.name + state.todos.map(transformTodo).join(",");
-	})
-
-	var transformTodo = m.createTransformer(function(todo) {
-		todoCalc++;
-		return todo.title.toUpperCase();
-	}, function cleanup(todo, text) {
-		unloaded.push([todo, text]);
-	});
-
-	var transformController = transformState.root(state);
-
-	t.equal(transformController.value, "michelCOFFEE");
-	t.equal(stateCalc, 1);
-	t.equal(todoCalc, 1);
-
-	state.name = "john";
-	t.equal(transformController.value, "johnCOFFEE");
-	t.equal(stateCalc, 2);
-	t.equal(todoCalc, 1);
-
-	state.todos[0].title = "TEA";
-	t.equal(transformController.value, "johnTEA");
-	t.equal(stateCalc, 3);
-	t.equal(todoCalc, 2);
-
-	state.todos.push({ title: "BISCUIT" });
-	t.equal(transformController.value, "johnTEA,BISCUIT");
-	t.equal(stateCalc, 4);
-	t.equal(todoCalc, 3);
-
-	var tea = state.todos.shift();
-	t.equal(transformController.value, "johnBISCUIT");
-	t.equal(stateCalc, 5);
-	t.equal(todoCalc, 3);
-
-	t.equal(unloaded.length, 1);
-	t.equal(unloaded[0][0], tea);
-	t.equal(unloaded[0][1], "TEA");
-	t.equal(m.extras.getDNode(tea, "title").observers.length, 0);
-	t.equal(m.extras.getDNode(state.todos[0], "title").observers.length, 1);
-
-	tea.title = "mint";
-	t.equal(transformController.value, "johnBISCUIT");
-	t.equal(stateCalc, 5);
-	t.equal(todoCalc, 3);
-
-	transformController.dispose();
-
-	state.todos[0].title = "disposed";
-	t.equal(stateCalc, 5);
-	t.equal(todoCalc, 3);
-	t.equal(m.extras.getDNode(state, "name").observers.length, 0);
-
-	t.throws(function() {
-		transformController.value;
-	}, "already disposed");
-
 	t.end();
+	
 });
 
 // testing: https://github.com/mweststrate/mobservable/issues/67
@@ -952,7 +889,5 @@
 	t.equal(renderNodeCount, 	5 + 2 + 3 + 4 + 0);
 	t.deepEqual(state.renderedNodes.length, 0);
 
->>>>>>> be7ed266
 	t.end();
-	
 });