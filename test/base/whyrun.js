--- conflicted
+++ resolved
@@ -63,13 +63,8 @@
 
     d()
 
-<<<<<<< HEAD
     expect(whyRun(d)).toMatchSnapshot()
     expect(whyRun(x, "fullname")).toMatchSnapshot()
-=======
-    expect(whyRun(d).match(/\[stopped\]/)).toBeTruthy()
-    expect(whyRun(x, "fullname").match(/\[idle\]/)).toBeTruthy()
-    expect(whyRun(x, "fullname").match(/suspended/)).toBeTruthy()
 })
 
 test("trace", () => {
@@ -119,5 +114,4 @@
     } finally {
         console.log = baselog
     }
->>>>>>> abf9df3b
 })