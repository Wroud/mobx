--- conflicted
+++ resolved
@@ -1,4 +1,3 @@
-<<<<<<< HEAD
 # 4.0.0
 
 ## New Features!
@@ -8,6 +7,7 @@
 * Introduced `onBecomeObserved` and `onBecomeUnobserved`
 * MobX now supports development only checks and exceptions, resulting in smaller and faster production builds. The setup requirements are identical to react
 * Introduced `mobx.configure({ warnOnUnsafeComputationReads: true })`
+* Introduced `mobx.configure({ disableErrorBoundaries })`, for easier debugging of exceptoins. By [NaridaL](https://github.com/NaridaL) through [#1262](https://github.com/mobxjs/mobx/pull/1262)
 
 ## Breaking changes
 
@@ -50,10 +50,6 @@
 # 3.4.1
 
 * Republished 3.4.0, because the package update doesn't seem to distibute consistently through yarn / npm
-=======
-# 3.5.0
-* Added extras.disableErrorBoundaries()
->>>>>>> 6d71f48a
 
 # 3.4.0
 
