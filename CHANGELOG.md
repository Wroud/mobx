<<<<<<< HEAD
# 4.0.0

## Breaking changes

* The `extras.` namespace has been dropped to enable tree-shaking non-used MobX features. All methods that where there originally are now exported at top level. If they are part of the official public API (you are encouraged to use them) they are exported as is. If they are experimental or somehow internal (you are discouraged to use them), they are prefixed with `_`.
* If there are multiple mobx instances active in a single project, an exception will be thrown. Previously only a warning was printed. Fixes #1098. For details, see [#1082](https://github.com/mobxjs/mobx/issues/1082).
* Dropped the `shareGlobalState` feature. Instead, projects should be setup properly and it is up to the hosting package to make sure that there is only one MobX instance
* Dropped bower support. Fixes #1263
* The `spyReportStart`, `spyReportEnd`, `spyReport` and `isSpyEnabled` are no longer public. It is no longer possible to emit custom spy events as to avoid confusing in listeners what the possible set of events is.
* Dropped `isStrictModeEnabled`
* `observable(value)` will only succeed if it can turn the value into an observable data structure (a Map, Array or observable object). But it will no longer create an observable box for other values to avoid confusion. Call `observable.box(value)`  explictly in such cases.
* `isComputed` and `isObservable` no longer accept a property as second argument. Instead use `isComputedProp` and `isObservableProp`.

## Non breaking changes

* Dropped already deprecated and broken `default` export that made it impossible to tree-shake mobx. Make sure you always use `import { x } from "mobx"` and not `import x from "mobx"`
* Dropped already deprecated toplevel `map` function
* Killed the already deprecated modifiers `asFlat` etc. If you war still using this, see the MobX 2 -> 3 migration notes.
=======
# 3.5.0/1

* Introduced `trace` for easier debugging of reactions / computed values. See the [docs](https://mobx.js.org/best/trace.html) for details.
* Improved typings of `observableArray.find`, see [#1324](https://github.com/mobxjs/mobx/pull/1324) for details.
>>>>>>> abf9df3b

# 3.4.1

* Republished 3.4.0, because the package update doesn't seem to distibute consistently through yarn / npm

# 3.4.0

* Improve Flow support by exposing typings regularly. Flow will automatically include them now. In your `.flowconfig` will have to remove the import in the `[libs]` section (as it's done [here](https://github.com/mobxjs/mobx/pull/1254#issuecomment-348926416)). Fixes [#1232](https://github.com/mobxjs/mobx/issues/1232).

# 3.3.3

* Fixed regression bug where observable map contents could not be replaced using another observable map [#1258](https://github.com/mobxjs/mobx/issues/1258)
* Fixed weird exception abot not being able to read `length` property of a function, see[#1238](https://github.com/mobxjs/mobx/issues/1238) through [#1257](https://github.com/mobxjs/mobx/issues/1238) by @dannsam

# 3.3.2

* Fix bug where custom comparers could be invoked with `undefined` values. Fixes [#1208](https://github.com/mobxjs/mobx/issues/1208)
* Make typings for observable stricter when using flow [#1194](https://github.com/mobxjs/mobx/issues/1194), [#1231](https://github.com/mobxjs/mobx/issues/1231)
* Fix a bug where `map.replace` would trigger reactions for unchanged values, fixes [#1243](https://github.com/mobxjs/mobx/issues/1243)
* Fixed issue where `NaN` was considered unequal to `NaN` when a deep compare was made [#1249](https://github.com/mobxjs/mobx/issues/1249)

# 3.3.1

* Fix bug allowing maps to be modified outside actions when using strict mode, fixes [#940](https://github.com/mobxjs/mobx/issues/940)
* Fixed [#1139](https://github.com/mobxjs/mobx/issues/1139) properly: `transaction` is no longer deprecated and doesn't disable tracking properties anymore
* Fixed [#1120](https://github.com/mobxjs/mobx/issues/1139): `isComputed` should return false for non-existing properties

# 3.3.0

* Undeprecated `transaction`, see [#1139](https://github.com/mobxjs/mobx/issues/1139)
* Fixed typings of reaction [#1136](https://github.com/mobxjs/mobx/issues/1136)
* It is now possible to re-define a computed property [#1121](https://github.com/mobxjs/mobx/issues/1121)
* Print an helpful error message when using `@action` on a getter [#971](https://github.com/mobxjs/mobx/issues/971)
* Improved typings of intercept [#1119](https://github.com/mobxjs/mobx/issues/1119)
* Made code base Prettier [#1103](https://github.com/mobxjs/mobx/issues/1103)
* react-native will now by default use the es module build as well.
* Added support for Weex, see [#1163](https://github.com/mobxjs/mobx/pull/1163/)
* Added workaround for Firefox issue causing MobX to crash, see [#614](https://github.com/mobxjs/mobx/issues/614)

# 3.2.2

* Fixes a bug (or a known limitation) described in [#1092](https://github.com/mobxjs/mobx/issue/1092/). It is now possible to have different observable administration on different levels of the prototype chain. By @guillaumeleclerc
* Fixed a build issue when using mobx in a project that was using rollup, fixes [#1099](https://github.com/mobxjs/mobx/issue/1099/) by @rossipedia
* Fixed typings of `useStrict`, by @rickbeerendonk

# 3.2.1

* Introduced customizable value comperators to reactions and computed values. `reaction` and `computed` now support an additional option, `equals`, which takes a comparision function. See [#951](https://github.com/mobxjs/mobx/pull/951/) by @jamiewinder. Fixes #802 and #943. See the updated [`computed` docs](https://mobx.js.org/refguide/computed-decorator.html) for more details.

# 3.2.0

* MobX will warn again when there are multiple instances of MobX loaded, as this lead to often to confusing bugs if the project setup was not properly. The signal mobx that multiple instances are loaded on purpose, use `mobx.extras.runInSandbox`. See [#1082](https://github.com/mobxjs/mobx/issues/1082) for details.

# 3.1.17

* Improved typings of `IObservableArray.intercept`: use more restrictive types for `change` parameter of `handler`, by @bvanreeven
* Fixed [#1072](https://github.com/mobxjs/mobx/issues/1072), fields without a default value could not be observed yet when using TypeScript

# 3.1.16

* Restored `default` export (and added warning), which broke code that was importing mobx like `import mobx from "mobx"`. Use `import * as mobx from "mobx"` or use named importes instead. By @andykog, see #1043, #1050
* Fixed several typos in exceptions and documentation

# 3.1.15

* Fixed issue where `array.remove` did not work correctly in combination with `extras.interceptReads`

# 3.1.14

* Fixed 3.1.12 / 3.1.13 module packing. See #1039; `module` target is now transpiled to ES5 as well

# 3.1.13 (Unpublished: Uglify chokes on it in CRA)

* Fixed build issue with webpack 2, see #1040

# 3.1.12 (Unpublished: wasn't being bundled correctly by all bundlers)

* Added support for ES modules. See #1027 by @rossipedia
* Improved flow typings. See #1019 by @fb55
* Introduced experimental feature `extras.interceptReads(observable: ObservableMap | ObservableArray | ObservableObject | ObservableBox, property?: string, handler: value => value): Disposer` that can be used to intercept _reads_ from observable objects, to transform values on the fly when a value is read. One can achieve similar things with this as with proxying reads. See #1036

# 3.1.11

* Using rollup as bundler, instead of custom hacked build scripts, by @rossipedia, see #1023

# 3.1.10

* Fixed flow typings for `when`, by @jamsea
* Add flow typings for `map.replace`, by @leader22
* Added `observableArray.findIndex`, by @leader22
* Improved typings of `autorun` / `autorunAsync` to better support async / await, by @capaj
* Fixed typings of `action.bound`, see #803

# 3.1.9

* Introduced explicit `.get(index)` and `.set(index, value)` methods on observable arrays, for issues that have trouble handling many property descriptors on objects. See also #734
* Made sure it is safe to call `onBecomeObserved` twice in row, fixes #874, #898
* Fixed typings of `IReactionDisposer`

# 3.1.8

* Fixed edge case where `autorun` was not triggered again if a computed value was invalidated by the reaction itself, see [#916](https://github.com/mobxjs/mobx/issues/916), by @andykog
* Added support for primtive keys in `createTransformer`, See #920 by @dnakov
* Improved typings of `isArrayLike`, see #904, by @mohsen1

# 3.1.7

* Reverted ES2015 module changes, as they broke with webpack 2 (will be re-released later)

# 3.1.6 (Unpublished)

* Expose ES2015 modules to be used with advanced bundlers, by @mohsen1, fixes #868
* Improved typings of `IObservableArray.intercept`: remove superflous type parameter, by @bvanreeven
* Improved typings of map changes, by @hediet

# 3.1.5

* Improved typings of map changes, see #847, by @hediet
* Fixed issue with `reaction` if `fireImmediately` was combined with `delay` option, see #837, by @SaboteurSpk

# 3.1.4

* Observable maps initialized from ES6 didn't deeply convert their values to observables. (fixes #869,by @ggarek)

# 3.1.3

* Make sure that `ObservableArray.replace` can handle large arrays by not using splats internally. (See e.g. #859)
* Exposed `ObservableArray.spliceWithArray`, that unlike a normal splice, doesn't use a variadic argument list so that it is possible to splice in new arrays that are larger then allowed by the callstack.

# 3.1.2

* Fixed incompatiblity issue with `mobx-react@4.1.0`

# 3.1.1 (unpublished)

* Introduced `isBoxedObservable(value)`, fixes #804

# 3.1.0

### Improved strict mode

Strict mode has been relaxed a bit in this release. Also computed values can now better handle creating new observables (in an action if needed). The semantics are now as follows:

* In strict mode, it is not allowed to modify state that is already being _observed_ by some reaction.
* It is allowed to create and modify observable values in computed blocks, as long as they are not _observed_ yet.

In order words: Observables that are not in use anywhere yet, are not protected by MobX strict mode.
This is fine as the main goal of strict mode is to avoid kicking of reactions at undesired places.
Also strict mode enforces batched mutations of observables (through action).
However, for unobserved observables this is not relevant; they won't kick of reactions at all.

This fixes some uses cases where one now have to jump through hoops like:
* Creating observables in computed properties was fine already, but threw if this was done with the aid of an action. See issue [#798](https://github.com/mobxjs/mobx/issues/798).
* In strict mode, it was not possible to _update_ observable values without wrapping the code in `runInAction` or `action`. See issue [#563](https://github.com/mobxjs/mobx/issues/563)

Note that the following constructions are still anti patterns, although MobX won't throw anymore on them:
* Changing unobserved, but not just created observables in a computed value
* Invoke actions in computed values. Use reactions like `autorun` or `reaction` instead.

Note that observables that are not in use by a reaction, but that have `.observe` listeners attached, do *not* count towards being observed.
Observe and intercept callbacks are concepts that do not relate to strict mode, actions or transactions.

### Other changes

* Reactions and observable values now consider `NaN === NaN`, See #805 by @andykog
* Merged #783: extract error messages to seperate file, so that they can be optimized in production builds (not yet done), by @reisel, #GoodnessSquad
* Improved typings of actions, see #796 by @mattiamanzati

# 3.0.2

* Fixed issue where MobX failed on environments where `Map` is not defined, #779 by @dirtyrolf
* MobX can now be compiled on windows as well! #772 by @madarauchiha #GoodnessSquad
* Added documentation on how Flow typings can be used, #766 by @wietsevenema
* Added support for `Symbol.toPrimitive()` and `valueOf()`, see #773 by @eladnava #GoodnessSquad
* Supressed an exception that was thrown when using the Chrome Developer tools to inspect arrays, see #752

Re-introduced _structural comparison_. Seems we couldn't part from it yet :). So the following things have been added:

* `struct` option to `reaction` (alias for `compareStructural`, to get more consistency in naming)
* `observable.struct`, as alias for `observable.deep.struct`
* `observable.deep.struct`: Only stores a new value and notify observers if the new value is not structurally the same as the previous value. Beware of cycles! Converts new values automatically to observables (like `observable.deep`)
* `observable.ref.struct`: Only stores a new value and notify observers if the new value is not structurally the same as the previous value. Beware of cycles! Doesn't convert the new value into observables.
* `extras.deepEquals`: Check if two data structures are deeply equal. supports observable and non observable data structures.

# 3.0.1

* `toString()` of observable arrays now behaves like normal arrays (by @capaj, see #759)
* Improved flow types of `toJS`by @jamsea (#758)

# 3.0.0

The changelog of MobX 3 might look quite overwhelming, but migrating to MobX 3 should be pretty straight forward nonetheless.
The api has now become more layered, and the api is more uniform and modifiers are cleaned up.
In practice, you should check your usage of modifiers (`asFlat`, `asMap` etc.). Besides that the migration should be pretty painless.
Please report if this isn't the case!
Note that no changes to the runtime algorithm where made, almost all changes evolve in making the creation of observables more uniform, and removing deprecated stuff.

## `observable` api has been redesigned

The api to create observables has been redesigned.
By default, it keeps the automatic conversion behavior from MobX 2.
However, one can now have more fine grained control on how  / which observables are constructed.
Modifiers still exists, but they are more regular, and there should be less need for them.

### `observable(plainObject)` will no longer enhance objects, but clone instead

When passing a plain object to `observable`, MobX used to modify that object inplace and give it observable capabilities.
This also happened when assigning a plain object to an observable array etc.
However, this behavior has changed for a few reasons

1.  Both arrays and maps create new data structure, however, `observable(object)` didn't
2.  It resulted in unnecessary and confusing side effects. If you passed an object you received from some api to a function that added it, for example, to an observable collection. Suddenly your object would be modified as side effect of passing it down to that function. This was often confusing for beginners and could lead to subtle bugs.
3.  If MobX in the future uses Proxies behind the scenes, this would need to change as well

If you want, you can still enhance existing plainObjects, but simply using `extendObservable(data, data)`. This was actually the old implementation, which has now changed to `extendObservable({}, data)`.

As always, it is best practice not to have transportation objects etc lingering around; there should be only one source of truth, and that is the data that is in your observable state.
If you already adhered to this rule, this change won't impact you.

See [#649](https://github.com/mobxjs/mobx/issues/649)

### Factories per observable type

There are now explicit methods to create an observable of a specific type.

* `observable.object(props, name?)` creates a new observable object, by cloning the give props and making them observable
* `observable.array(initialValues, name?)`. Take a guess..
* `observable.map(initialValues, name?)`
* `observable.box(initialValue, name?)`. Creates a [boxed](http://mobxjs.github.io/mobx/refguide/boxed.html) value, which can be read from / written to using `.get()` and `.set(newValue)`
* `observable(value)`, as-is, based on the type of `value`, uses any of the above four functions to create a new observable.

### Shallow factories per type

The standard observable factories create observable structures that will try to turn any plain javascript value (arrays, objects or Maps) into observables.
Allthough this is fine in most cases, in some cases you might want to disable this autoconversion.
For example when storing objects from external libraries.
In MobX 2 you needed to use `asFlat` or `asReference` modifiers for this.
In MobX 3, there are factories to directly create non-converting data structures:

* `observable.shallowObject(props, name?)`
* `observable.shallowArray(initialValues, name?)`
* `observable.shallowMap(initialValues, name?)`
* `observable.shallowBox(initialValue, name?)`

So for example, `observable.shallowArray([todo1, todo2])` will create an observable array, but it won't try to convert the todos inside the array into observables as well.

### Shallow properties

The `@observable` decorator can still be used to introduce observable properties. And like in MobX 2, it will automatically convert its values.

However, sometimes you want to create an observable property that does not convert its _value_ into an observable automatically.
Previously that could be written as `@observable x = asReference(value)`.

### Structurally comparison of observables have been removed

This was not for a technical reason, but they just seemed hardly used.
Structural comparision for computed properties and reactions is still possible.
Feel free to file an issue, including use case, to re-introduce this feature if you think you really need it.
However, we noticed that in practice people rarely use it. And in cases where it is used `reference` / `shallow` is often a better fit (when using immutable data for example).

### Modifiers

Modifiers can be used in combination `@observable`, `extendObservable` and `observable.object` to change the autoconversion rules of specific properties.

The following modifiers are available:

* `observable.deep`: This is the default modifier, used by any observable. It converts any assigned, non-primitive value into an observable value if it isn't one yet.
* `observable.ref`: Disables automatic observable conversion, just creates an observable reference instead.
* `observable.shallow`: Can only used in combination with collections. Turns any assigned collection into an collection, which is shallowly observable (instead of deep)

Modifiers can be used as decorator:

```javascript
class TaskStore {
    @observable.shallow tasks = []
}
```

Or as property modifier in combination with `observable.object` / `observable.extendObservable`.
Note that modifiers always 'stick' to the property. So they will remain in effect even if a new value is assigned.

```javascript
const taskStore = observable({
    tasks: observable.shallow([])
})
```

See [modifiers](http://mobxjs.github.io/mobx/refguide/modifiers.html)

### `computed` api has been simplified

Using `computed` to create boxed observables has been simplified, and `computed` can now be invoked as follows:
* `computed(expr)`
* `computed(expr, setter)`
* `computed(expr, options)`, where options is an object that can specify one or more of the following fields: `name`, `setter`, `compareStructural` or `context` (the "this").

Computed can also be used as a decorator:

* `@computed`
* `@computed.struct` when you want to compareStructural (previously was `@computed({asStructure: true})`)

### `reaction` api has been simplified

The signature of `reaction` is now `reaction(dataFunc, effectFunc, options?)`, where the following options are accepted:

* `context`: The `this` to be used in the functions
* `fireImmediately`
* `delay`: Number in milliseconds that can be used to debounce the effect function.
* `compareStructural`: `false` by default. If `true`, the return value of the *data* function is structurally compared to its previous return value, and the *effect* function will only be invoked if there is a structural change in the output.
* `name`: String

### Bound actions

It is now possible to create actions and bind them in one go using `action.bound`. See [#699](https://github.com/mobxjs/mobx/issues/699).
This means that now the following is possible:

```javascript
class Ticker {
	@observable tick = 0

	@action.bound
	increment() {
		this.tick++ // 'this' will always be correct
	}
}

const ticker = new Ticker()
setInterval(ticker.increment, 1000)
```

### Improve error handling

Error handling in MobX has been made more consistent. In MobX 2 there was a best-effort recovery attempt if a derivation throws, but MobX 3 introduced
more consistent behavior:

* Computed values that throw, store the exception and throw it to the next consumer(s). They keep tracking their data, so they are able to recover from exceptions in next re-runs.
* Reactions (like `autorun`, `when`, `reaction`, `render()`  of `observer` components) will always catch their exceptions, and just log the error. They will keep tracking their data, so they are able to recover in next re-runs.
* The disposer of a reaction exposes an `onError(handler)` method, which makes it possible to attach custom error handling logic to an reaction (that overrides the default logging behavior).
* `extras.onReactionError(handler)` can be used to register a global onError handler for reactions (will fire after spy "error" event). This can be useful in tests etc.

See [#731](https://github.com/mobxjs/mobx/issues/731)

### Removed error handling, improved error recovery

MobX always printed a warning when an exception was thrown from a computed value, reaction or react component: `[mobx] An uncaught exception occurred while calculating....`.
This warning was often confusing for people because they either had the impression that this was a mobx exception, while it actually is just informing about an exception that happened in userland code.
And sometimes, the actual exception was silently caught somewhere else.
MobX now does not print any warnings anymore, and just makes sure its internal state is still stable.
Not throwing or handling an exception is now entirely the responsibility of the user.

Throwing an exception doesn't revert the causing mutation, but it does reset tracking information, which makes it possible to recover from exceptions by changing the state in such a way that a next run of the derivation doesn't throw.

### Flow-Types Support 🎉🎉🎉

Flow typings have been added by [A-gambit](https://github.com/A-gambit).
Add flow types for methods and interfaces of observable variables:

```js
const observableValue: IObservableValue<number> = observable(1)
const observableArray: IObservableArray<number> = observable([1,2,3])

const sum: IComputedValue<number> = computed(() => {
	return observableArray.reduce((a: number, b: number): number => a + b, 0)
})
```

See [#640](https://github.com/mobxjs/mobx/issues/640)

### MobX will no longer share global state by default

For historical reasons (at Mendix), MobX had a feature that it would warn if different versions of the MobX package are being loaded into the same javascript runtime multiple times.
This is because multiple instances by default try to share their state.
This allows reactions from one package to react to observables created by another package,
even when both packages where shipped with their own (embedded) version of MobX (!).

Obviously this is a nasty default as it breaks package isolation and might actually start to throw errors unintentionally when MobX is loaded multiple times in the same runtime by completely unrelated packages.
So this sharing behavior is now by default turned off.
Sharing MobX should be achieved by means of proper bundling, de-duplication of packages or using peer dependencies / externals if needed.
This is similar to packages like React, which will also bail out if you try to load it multiple times.

If you still want to use the old behavior, this can be achieved by running `mobx.extras.shareGlobalState()` on _all_ packages that want to share state with each other.
Since this behavior is probably not used outside Mendix, it has been deprecated immediately, so if you rely on this feature, please report in #621, so that it can be undeprecated if there is no more elegant solution.

See [#621](https://github.com/mobxjs/mobx/issues/621)

### Other changes

* **Breaking change:** The arguments to `observe` listeners for computed and boxed observables have changed and are now consistent with the other apis. Instead of invoking the callback with `(newValue: T, oldValue: T)` they are now invoked with a single change object: `(change: {newValue: T, oldValue: T, object, type: "update"})`
* Using transaction is now deprecated, use `action` or `runInAction` instead. Transactions now will enter an `untracked` block as well, just as actions, which removes the conceptual difference.
* Upgraded to typescript 2
* It is now possible to pass ES6 Maps to `observable` / observable maps. The map will be converted to an observable map (if keys are string like)
* Made `action` more debug friendly, it should now be easier to step through
* ObservableMap now has an additional method, `.replace(data)`, which is a combination of `clear()` and `merge(data)`.
* Passing a function to `observable` will now create a boxed observable refering to that function
* Fixed #603: exceptions in transaction breaks future reactions
* Fixed #698: createTransformer should support default arguments
* Transactions are no longer reported grouped in spy events. If you want to group events, use actions instead.
* Normalized `spy` events further. Computed values and actions now report `object` instead of `target` for the scope they have been applied to.
* The following deprecated methods have been removed:
  * `transaction`
  * `autorunUntil`
  * `trackTransitions`
  * `fastArray`
  * `SimpleEventEmitter`
  * `ObservableMap.toJs` (use `toJS`)
  * `toJSlegacy`
  * `toJSON` (use `toJS`)
  * invoking `observe` and `inject` with plain javascript objects

---

# 2.7.0

### Automatic inference of computed properties has been deprecated.

A deprecation message will now be printed if creating computed properties while relying on automatical inferrence of argumentless functions as computed values. In other words, when using `observable` or `extendObservable` in the following manner:

```javascript
const x = observable({
	computedProp: function() {
		return someComputation
	}
})

// Due to automatic inferrence now available as computed property:
x.computedProp
// And not !
x.computedProp()
```

Instead, to create a computed property, use:

```javascript
observable({
	get computedProp() {
		return someComputation
	}
})
```

or alternatively:

```javascript
observable({
	computedProp: computed(function() {
		return someComputation
	})
})
```

This change should avoid confusing experiences when trying to create methods that don't take arguments.
The current behavior will be kept as-is in the MobX 2.* range,
but from MobX 3 onward the argumentless functions will no longer be turned
automatically into computed values; they will be treated the same as function with arguments.
An observable _reference_ to the function will be made and the function itself will be preserved.
See for more details [#532](https://github.com/mobxjs/mobx/issues/532)

N.B. If you want to introduce actions on an observable that modify its state, using `action` is still the recommended approach:

```javascript
observable({
	counter: 0,
	increment: action(function() {
		this.counter++
	})
})
```

### Misc

* Fixed #701: `toJS` sometimes failing to convert objects decorated with `@observable` (cause: `isObservable` sometimes returned false on these object)
* Fixed typings for `when` / `autorun` / `reaction`; they all return a disposer function.


# 2.6.5

* Added `move` operation to observable array, see [#697](https://github.com/mobxjs/mobx/pull/697)

# 2.6.4

* Fixed potential clean up issue if an exception was thrown from an intercept handler
* Improved typings of `asStructure` (by @nidu, see #687)
* Added support for `computed(asStructure(() => expr))` (by @yotambarzilay, see #685)

# 2.6.3

* Fixed #603: exceptions in transaction breaks future reactions
* Improved typings of `toJS`
* Introduced `setReactionScheduler`. Internal api used by mobx-react@4 to be notified when reactions will be run

# 2.6.2

* Changes related to `toJS` as mentioned in version `2.6.0` where not actually shipped. This has been fixed, so see release notes below.

# 2.6.1

* Introduced convenience `isArrayLike`: returns whether the argument is either a JS- or observable array. By @dslmeinte
* Improved readme. By @DavidLGoldberg
* Improved assertion message, by @ncammarate (See [#618](https://github.com/mobxjs/mobx/pull/618))
* Added HashNode badge, by @sandeeppanda92

# 2.6.0

_Marked as minor release as the behavior of `toJS` has been changed, which might be interpreted both as bug-fix or as breaking change, depending of how you interpreted the docs_

* Fixed [#566](https://github.com/mobxjs/mobx/pull/566): Fixed incorrect behavior of `toJS`: `toJS` will now only recurse into observable object, not all objects. The new behavior is now aligned with what is suggested in the docs, but as a result the semantics changed a bit. `toJSlegacy` will be around for a while implementing the old behavior. See [#589](See https://github.com/mobxjs/mobx/pull/589) for more details.
* Fixed [#571](https://github.com/mobxjs/mobx/pull/571): Don't use `instanceof` operator. Should fix issues if MobX is included multiple times in the same bundle.
* Fixed [#576](https://github.com/mobxjs/mobx/pull/576): disallow passing actions directly to `autorun`; as they won't be tracked by @jeffijoe
* Extending observable objects with other observable (objects) is now explicitly forbidden, fixes [#540](https://github.com/mobxjs/mobx/pull/540).

# 2.5.2

* Introduced `isComputed`
* Observable objects can now have a type: `IObservableObject`, see [#484](https://github.com/mobxjs/mobx/pull/484) by @spiffytech
* Restored 2.4 behavior of boxed observables inside observable objects, see [#558](https://github.com/mobxjs/mobx/issues/558)

# 2.5.1

* Computed properties can now be created by using getter / setter functions. This is the idiomatic way to introduce computed properties from now on:

```javascript
const box = observable({
	length: 2,
	get squared() {
		return this.length * this.length
	},
	set squared(value) {
		this.length = Math.sqrt(value)
	}
})
```

# 2.5.0

* Core derivation algorithm has received some majore improvements by @asterius1! See below. Pr #452, 489
* Introduced setters for computed properties, use `computed(expr, setter)` or `@computed get name() { return expr } set name (value) { action }`. `computed` can now be used as modifier in `observable` / `extendObservable`, #421, #463 (see below for example)
* Introduced `isStrictModeEnabled()`, deprecated `useStrict()` without arguments, see #464
* Fixed #505, accessing an observable property throws before it is initialized

MobX is now able track and memoize computed values while an (trans)action is running.
Before 2.5, accessing a computed value during a transaction always resulted in a recomputation each time the computed value was accessed, because one of the upstream observables (might) have changed.
In 2.5, MobX actively tracks whether one of the observables has changed and won't recompute computed values unnecessary.
This means that computed values are now always memoized for the duration of the current action.
In specific cases, this might signficantly speed up actions that extensively make decisions based on computed values.

Example:
```javascript
class Square {
	@observable length = 2
	@computed get squared() {
		return this.length * this.length
	}
	// mobx now supports setters for computed values
	set squared(surfaceSize) {
		this.length = Math.sqrt(surfaceSize)
	}

	// core changes make actions more efficient if extensively using computed values:
	@action stuff() {
		this.length = 3
		console.log(this.squared) // recomputes in both 2.5 and before
		console.log(this.squared) // no longer recomputes
		this.length = 4
		console.log(this.squared) // recomputes in both 2.5 and before
		// after the action, before 2.5 squared would compute another time (if in use by a reaction), that is no longer the case
	}
}
```

ES5 example for setters:
```javascript
function Square() {
	extendObservable(this, {
		length: 2,
		squared: computed(
			function() {
				return this.squared * this.squared
			},
			function(surfaceSize) {
				this.length = Math.sqrt(surfaceSize)
			}
		)
	})
}
```

# 2.4.4

* Fixed #503: map.delete returns boolean
* Fix return type of `runInAction`, #499 by @Strate
* Fixed enumerability of observable array methods, see #496.
* Use TypeScript typeguards, #487 by @Strate
* Added overloads to `action` for better type inference, #500 by @Strate
* Fixed #502: `extendObservable` fails on objects created with `Object.create(null)`
* Implemented #480 / #488: better typings for `asMap`, by @Strate

# 2.4.3

* Objects with a `null` prototype are now considered plain objects as well
* Improved error message for non-converging cyclic reactions
* Fixed potential HMR issue

# 2.4.2

* Improved error message when wrongly using `@computed`, by @bb (#450)
* `observableArray.slice` now automatically converts observable arrays to plain arrays, fixes #460
* Improved error message when an uncaught exception is thrown by a MobX tracked function

# 2.4.1

* `@action` decorated methods are now configurable. Fixes #441
* The `onBecomeObserved` event handler is now triggered when an atom is observed, instead of when it is bound as dependency. Fixes #427 and makes atoms easier to extend.
* if `useStrict()` is invoked without arguments, it now returns the current value of strict mode.
* the current reaction is now always passed as first argument to the callbacks of `autorun`, `autorunAsync`, `when` and `reaction`. This allows reactions to be immediately disposed during the first run. See #438, by @andykog

# 2.4.0

* _Note: the internal version of MobX has been bumped. This version has no breaking api changes, but if you have MobX loaded multiple times in your project, they all have to be upgraded to `2.4.0`. MobX will report this when starting._
* Made dependency tracking and binding significant faster. Should result in huge performance improvements when working with large collections.
* Fixed typescript decorator issue, #423, #425? (by @bb)

# 2.3.7

* Fixed issue where computed values were tracked and accidentally kept alive during actions

# 2.3.6
* Fixed #406: Observable maps doesn't work with empty initial value in Safari
* Implemented #357, #348: ObservableMap and ObservableArray now support iterators. Use [`@@iterator()` or iterall](https://github.com/leebyron/iterall) in ES5 environments.

# 2.3.5

* Fixed #364: Observable arrays not reacting properly to index assignments under iOS safari (mobile) 9.1.1 By @andykog
* Fixed #387: Typings of boxed values
* Added warning when reading array entries out of bounds. See #381

# 2.3.4

* Fixed #360: Removed expensive cycle detection (cycles are still detected, but a bit later)
* Fixed #377: `toJS` serialization of Dates and Regexes preserves the original values
* Fixed #379: `@action` decorated methods can now be inherited / overriden

# 2.3.3

* Fixed #186: Log a warning instead of an error if an exception is thrown in a derivation. Fixes issue where React Native would produce unusable error screens (because it shows the first logged error)
* Fixed #333: Fixed some interoperability issues in combination with `Reflect` / `InversifyJS` decorators.  @andykog
* Fixed #333: `@observable` class properties are now _owned_ by their instance again, meaning they will show up in `Object.keys()` and `.hasOwnProperty` @andykog

# 2.3.2

* Fixed #328: Fixed exception when inspecting observable in `onBecomeObserved`
* Fixed #341: `array.find` now returns `undefined` instead of `null` when nothing was found, behavior now matches the docs. (By @hellectronic)

# 2.3.1

* Fixed #327: spy not working with runInAction

# 2.3.0

### Introduced `whyRun`:
Usage:
* `whyRun()`
* `whyRun(Reaction object / ComputedValue object / disposer function)`
* `whyRun(object, "computed property name")`

`whyRun` is a small utility that can be used inside computed value or reaction (`autorun`, `reaction` or the `render` method of an `observer` React component)
and prints why the derivation is currently running, and under which circumstances it will run again.
This should help to get a deeper understanding when and why MobX runs stuff, and prevent some beginner mistakes.

This feature can probably be improved based on your feedback, so feel free to file issues with suggestions!

### Semantic changes:
* `@observable` is now always defined on the class prototypes and not in the instances. This means that `@observable` properties are enumerable, but won't appear if `Object.keys` or `hasOwnProperty` is used on a class _instance_.
* Updated semantics of `reaction` as discussed in `#278`. The expression now needs to return a value and the side effect won't be triggered if the result didn't change. `asStructure` is supported in these cases. In contrast to MobX 2.2, effects will no longer be run if the output of the expression didn't change.

### Enhancements

* Introduces `isAction(fn)` #290
* If an (argumentless) action is passed to `observable` / `extendObservable`, it will not be converted into a computed property.
* Fixed #285: class instances are now also supported by `toJS`. Also members defined on prototypes which are enumerable are converted.
* Map keys are now always coerced to strings. Fixes #308
* `when`, `autorun` and `autorunAsync` now accept custom debug names (see #293, by @jamiewinder)
* Fixed #286: autoruns no longer stop working if an action throws an exception
* Implemented `runInAction`, can be used to create on the fly actions (especially useful in combination with `async/await`, see #299
* Improved performance and reduced mem usage of decorators signficantly (by defining the properties on the prototype if possible), and removed subtle differences between the implementation and behavior in babel and typescript.
* Updated logo as per #244. Tnx @osenvosem!

# 2.2.2:

* Fixed issue #267: exception when `useStrict(true)` was invoked in combination with `@observable` attributes when using Babel
* Fixed issue #269: @action in combination with typescript targeting ES6 and reflect.ts
* Improved compatibility with `JSON.stringify`, removed incorrect deprecation message
* Improved some error messages

# 2.2.1

* Fixed issue where typescript threw a compile error when using `@action` without params on a field
* Fixed issue where context was accidentally shared between class instances when using `@action` on a field

# 2.2.0

See the [release announcement](https://medium.com/@mweststrate/45cdc73c7c8d) for the full details of this release:

Introduced:
* `action` / `@action`
* `intercept`
* `spy`
* `reaction`
* `useStrict`
* improved debug names
* `toJSON` was renamed to `toJS`
* `observable(asMap())` is the new idiomatic way to create maps
* the effect of `when` is now untracked, similar to `reaction.
* `extras.trackTransations` is deprecated, use `spy` instead
* `untracked` has been undeprecated
* introduced / documented: `getAtom`, `getDebugName`, `isSpyEnabled`, `spyReport`, `spyReportStart`, `spyReportEnd`
* deprecated `extras.SimpleEventEmitter`
* array splice events now also report the `added` collection and `removedCount`

# 2.1.7

* Fixed a false negative in cycle detection, as reported in #236

# 2.1.6

* Fixed #236, #237 call stack issues when working with large arrays

# 2.1.5

* Fix #222 (by @andykog) run `observe` callback of computed properties in untracked mode.

# 2.1.4

* Fixed #201 (see also #160), another iOS enumerability issue... By @luosong

# 2.1.3

* Fixed #191, when using babel, complex field initializers where shared. By @andykog
* Added `lib/mobx.umd.min.js` for minified cdn builds, see #85

# 2.1.2

* Improved debug names of objects created using a constructor
* Fixed(?) some issues with iOS7 as reported in #60 by @bstst

# 2.1.1

* Fixed issue where `autorun`s created inside `autorun`s were not always kicked off. (`mobx-react`'s `observer` was not affected). Please upgrade if you often use autorun.
* Fixed typings of `mobx.map`, a list of entries is also acceptable.
* (Experimental) Improved error recovery a bit further

# 2.1.0

* MobX is now chatty again when an exception occurs inside a autorun / computed value / React.render. Previously this was considered to be the responsibility of the surrounding code. But if exceptions were eaten this would be really tricky to debug.
* (Experimental) MobX will now do a poor attempt to recover from exceptions that occured in autorun / computed value / React.render.

# 2.0.6

* `resetGlobalState` is now part of the `mobx.extras` namespace, as it is useful for test setup, to restore inconsistent state after test failures.
* `resetGlobalState` now also resets the caches of `createTransformer`, see #163.

# 2.0.5

* WIP on bower support

# 2.0.4

* `$transformId` property on transformed objects should be non-enumerable. Fixes #170.

# 2.0.3

* Always peek if inspecting a stale, computed value. Fixes #165.

# 2.0.2

* Fixed issue where changing an object property was tracked, which could lead to unending loops in `autorunAsync`.

# 2.0.1

* Undeprecated `observable(scalar)` (see 143)
* `expr` no longer prints incorrect deprecated messages (see 143)
* Requires `mobx` twice no longer fails.

# 2.0.0

## A new name...
Welcome to ~Mobservable~ MobX 2! First of all, there is the name change.
The new name is shorter and funnier and it has the right emphasis: MobX is about reactive programming.
Not about observability of data structures, which is just a technical necessity.
MobX now has its own [mobxjs](https://github.com/mobxjs) organization on GitHub. Just report an issue if you want to join.

All MobX 2.0 two compatible packages and repos have been renamed. So `mobx-react`, `mobx-react-devtools` etc.
For the 1.0 versions, use the old `mobservable` based names.

## Migrating from Mobservable 1.x to MobX 2.0

Migrating from Mobservable should be pretty straight-forward as the public api is largely the same.
However there are some conceptual changes which justifies a Major version bump as it might alter the behavior of MobX in edge cases.
Besides that, MobX is just a large collection of minor improvements over Mobservable.
Make sure to remove your old `mobservable` dependencies when installing the new `mobx` dependencies!

## `autorun`s are now allowed to cause cycles!
`autorun` is now allowed to have cycles. In Mobservable 1 an exception was thrown as soon as an autorun modified a variable which it was reading as well.
In MobX 2 these situations are now allowed and the autorun will trigger itself to be fired again immediately after the current execution.
This is fine as long as the autorun terminates within a reasonable amount of iterations (100).
This should avoid the need for work-arounds involving `setTimeout` etc.
Note that computed values (created using `observable(func)` are still not allowed to have cycles.

## [Breaking] `observable(scalar)` returns an object instead of a function and has been deprecated.

Creating an observable from a primitive or a reference no longer returns a getter/setter function, but a method with a `.get` and `.set` method.
This is less confusing, easier to debug and more efficient.

So to read or write from an observable scalar use:
```javascript
const temperature =  observable(27);
temperature.set(15); // previously: temperature(15)
temperature.get();   // previously: temperature()
```

`observable(scalar)` has been deprecated to make the api smaller and the syntax more uniform. In practice having observable objects, arrays and decorators seems to suffice in 99% of the cases. Deprecating this functionality means that people have simply less concepts to learn. Probably creating observable scalars will continue to work for a long time, as it is important to the internals of MobX and very convenient for testing.

## Introduced `@computed`

MobX introduced the `@computed` decorator for ES6 class properties with getter functions.
It does technically the same as `@observable` for getter properties. But having a separate decorator makes it easier to communicate about the code.
`@observable` is for mutable state properties, `@computed` is for derived values.

`@computed` can now also be parameterized. `@computed({asStructure: true})` makes sure that the result of a derivation is compared structurally instead of referentially with its preview value. This makes sure that observers of the computation don't re-evaluate if new structures are returned that are structurally equal to the original ones. This is very useful when working with point, vector or color structures for example. It behaves the same as the `asStructure` modifier for observable values.

`@computed` properties are no longer enumerable.

## MobX is now extensible!

The core algorithm of MobX has been largely rewritten to improve the clarity, extensibility, performance and stability of the source code.
It is now possible to define your own custom observable data sources by using the `Atom` class.
It is also possible to create your own reactive functions using the `Reaction` class. `autorun`, `autorunAsync` and `@observer` have now all been implemented using the concept of Reactions.
So feel free to write your own reactive [constructions](http://mobxjs.github.io/mobx/refguide/extending.html)!

## Mobservable now fails fast

In Mobservable 1 exceptions would be caught and sometimes re-thrown after logging them.
This was confusing and not all derivations were able to recover from these exceptions.
In MobX 2 it is no longer allowed for a computed function or `autorun` to throw an exception.

## Improved build

* MobX is roughly 20% faster
* MobX is smaller: 75KB -> 60KB unminified, and 54KB -> 30KB minified.
* Distributable builds are no longer available in the git repository, use unpkg instead:
* Commonjs build: https://unpkg.com/mobx@^2.0.0/lib/mobx.js
* Minified commonjs build: https://unpkg.com/mobx@^2.0.0/lib/mobx.min.js
* UMD build: https://unpkg.com/mobx@^2.0.0/lib/mobx.umd.js
* To use the minified build, require / import the lib from `"mobx/lib/mobx.min.js"` (or set up an alias in your webpack configuration if applicable)

## Other changes

* Improved debug names of all observables. This is especially visible when using `mobx-react-devtools` or `extras.trackTransitions`.
* Renamed `extras.SimpleEventEmitter` to `SimpleEventEmitter`
* Removed already deprecated methods: `isReactive`, `makeReactive`, `observeUntil`, `observeAsync`
* Removed `extras.getDNode`
* Invoking `ObservableArray.peek` is no longer registered as listener
* Deprecated `untracked`. It wasn't documented and nobody seems to miss it.

# 1.2.5

* Map no longer throws when `.has`, `.get` or `.delete` is invoked with an invalid key (#116)
* Files are now compiled without sourcemap to avoid issues when loading mobservable in a debugger when `src/` folder is not available.

# 1.2.4

* Fixed: observable arrays didn't properly apply modifiers if created using `asFlat([])` or `fastArray([])`
* Don't try to make frozen objects observable (by @andykog)
* `observableArray.reverse` no longer mutates the arry but just returns a sorted copy
* Updated tests to use babel6

# 1.2.3

* observableArray.sort no longer mutates the array being sorted but returns a sorted clone instead (#90)
* removed an incorrect internal state assumption (#97)

# 1.2.2

* Add bower support

# 1.2.1

* Computed value now yields consistent results when being inspected while in transaction

# 1.2.0

* Implemented #67: Reactive graph transformations. See: http://mobxjs.github.io/mobservable/refguide/create-transformer.html

# 1.1.8

* Implemented #59, `isObservable` and `observe` now support a property name as second param to observe individual values on maps and objects.

# 1.1.7

* Fixed #77: package consumers with --noImplicitAny should be able to build

# 1.1.6

* Introduced `mobservable.fastArray(array)`, in addition to `mobservable.observable(array)`. Which is much faster when adding items but doesn't support enumerability (`for (var idx in ar) ..` loops).
* Introduced `observableArray.peek()`, for fast access to the array values. Should be used read-only.

# 1.1.5

* Fixed 71: transactions should not influence running computations

# 1.1.4

* Fixed #65; illegal state exception when using a transaction inside a reactive function. Credits: @kmalakoff

# 1.1.3

* Fixed #61; if autorun was created during a transaction, postpone execution until the end of the transaction

# 1.1.2

* Fixed exception when autorunUntil finished immediately

# 1.1.1

* `toJSON` now serializes object trees with cycles as well. If you know the object tree is acyclic, pass in `false` as second parameter for a performance gain.

# 1.1.0

* Exposed `ObservableMap` type
* Introduced `mobservable.untracked(block)`
* Introduced `mobservable.autorunAsync(block, delay)`

# 1.0.9

Removed accidental log message

# 1.0.7 / 1.0.8

Fixed inconsistency when using `transaction` and `@observer`, which sometimes caused stale values to be displayed.

# 1.0.6

Fix incompatibility issue with systemjs bundler (see PR 52)

# 1.0.4/5

* `map.size` is now a property instead of a function
* `map()` now accepts an array as entries to construct the new map
* introduced `isObservableObject`, `isObservableArray` and `isObservableMap`
* introduced `observe`, to observe observable arrays, objects and maps, similarly to Object.observe and Array.observe

# 1.0.3

* `extendObservable` now supports passing in multiple object properties

# 1.0.2

* added `mobservable.map()`, which creates a new map similarly to ES6 maps, yet observable. Until properly documentation, see the [MDN docs](https://developer.mozilla.org/en-US/docs/Web/JavaScript/Reference/Global_Objects/Array/map).

# 1.0.1

* Stricter argument checking for several apis.

# 1.0

## Renames

* `isReactive` -> `isObservable`
* `makeReactive` -> `observable`
* `extendReactive` -> `extendObservable`
* `observe` -> `autorun`
* `observeUntil` -> `autorunUntil`
* `observeAsync` -> `autorunAsync`
* `reactiveComponent` -> `observer` (in `mobservable-react` package)

## Breaking changes

* dropped the `strict` and `logLevel` settings of mobservable. View functions are by default run in `strict` mode, `autorun` (formerly: `observe`) functions in `non-strict` mode (strict indicates that it is allowed to change other observable values during the computation of a view funtion).
Use `extras.withStrict(boolean, block)` if you want to deviate from the default behavior.
* `observable` (formerly `makeReactive`) no longer accepts an options object. The modifiers `asReference`, `asStructure` and `asFlat` can be used instead.
* dropped the `default` export of observable
* Removed all earlier deprecated functions

## Bugfixes / improvements

* `mobservable` now ships with TypeScript 1.6 compliant module typings, no external typings file is required anymore.
* `mobservable-react` supports React Native as well through the import `"mobservable-react/native"`.
* Improved debugger support
* `for (var key in observablearray)` now lists the correct keys
* `@observable` now works correct on classes that are transpiled by either TypeScript or Babel (Not all constructions where supported in Babel earlier)
* Simplified error handling, mobservable will no longer catch errors in views, which makes the stack traces easier to debug.
* Removed the initial 'welcom to mobservable' logline that was printed during start-up.

# 0.7.1

* Backported Babel support for the @observable decorator from the 1.0 branch. The decorator should now behave the same when compiled with either Typescript or Babeljs.

# 0.7.0

* Introduced `strict` mode (see issues [#30](), [#31]())
* Renamed `sideEffect` to `observe`
* Renamed `when` to `observeUntil`
* Introduced `observeAsync`.
* Fixed issue where changing the `logLevel` was not picked up.
* Improved typings.
* Introduces `asStructure` (see [#8]()) and `asFlat`.
* Assigning a plain object to a reactive structure no longer clones the object, instead, the original object is decorated. (Arrays are still cloned due to Javascript limitations to extend arrays).
* Reintroduced `expr(func)` as shorthand for `makeReactive(func)()`, which is useful to create temporarily views inside views
* Deprecated the options object that could be passed to `makeReactive`.
* Deprecated the options object that could be passed to `makeReactive`:
  * A `thisArg` can be passed as second param.
  * A name (for debugging) can be passed as second or third param
  * The `as` modifier is no longer needed, use `asReference` (instead of `as:'reference'`) or `asFlat` (instead of `recurse:false`).

# 0.6.10

* Fixed issue where @observable did not properly create a stand-alone view

# 0.6.9

* Fixed bug where views where sometimes not triggered again if the dependency tree changed to much.

# 0.6.8

* Introduced `when`, which, given a reactive predicate, observes it until it returns true.
* Renamed `sideEffect -> observe`

# 0.6.7:

* Improved logging

# 0.6.6:

* Deprecated observable array `.values()` and `.clone()`
* Deprecated observeUntilInvalid; use sideEffect instead
* Renamed mobservable.toJson to mobservable.toJSON

# 0.6.5:

* It is no longer possible to create impure views; views that alter other reactive values.
* Update links to the new documentation.

# 0.6.4:

* 2nd argument of sideEffect is now the scope, instead of an options object which hadn't any useful properties

# 0.6.3

* Deprecated: reactiveComponent, reactiveComponent from the separate package mobservable-react should be used instead
* Store the trackingstack globally, so that multiple instances of mobservable can run together

# 0.6.2

* Deprecated: @observable on functions (use getter functions instead)
* Introduced: `getDependencyTree`, `getObserverTree` and `trackTransitions`
* Minor performance improvements<|MERGE_RESOLUTION|>--- conflicted
+++ resolved
@@ -1,4 +1,3 @@
-<<<<<<< HEAD
 # 4.0.0
 
 ## Breaking changes
@@ -17,12 +16,10 @@
 * Dropped already deprecated and broken `default` export that made it impossible to tree-shake mobx. Make sure you always use `import { x } from "mobx"` and not `import x from "mobx"`
 * Dropped already deprecated toplevel `map` function
 * Killed the already deprecated modifiers `asFlat` etc. If you war still using this, see the MobX 2 -> 3 migration notes.
-=======
 # 3.5.0/1
 
 * Introduced `trace` for easier debugging of reactions / computed values. See the [docs](https://mobx.js.org/best/trace.html) for details.
 * Improved typings of `observableArray.find`, see [#1324](https://github.com/mobxjs/mobx/pull/1324) for details.
->>>>>>> abf9df3b
 
 # 3.4.1
 
