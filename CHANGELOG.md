--- conflicted
+++ resolved
@@ -1,13 +1,11 @@
-<<<<<<< HEAD
+# Next
+
+* `autorunAsync` now accepts a scheduler function to allow improved performance for tasks such as rendering to canvas
+
 # 3.5.0/1
 
 * Introduced `trace` for easier debugging of reactions / computed values. See the [docs](https://mobx.js.org/best/trace.html) for details.
 * Improved typings of `observableArray.find`, see [#1324](https://github.com/mobxjs/mobx/pull/1324) for details.
-=======
-# 3.5.0
-
-* `autorunAsync` now accepts a scheduler function to allow improved performance for tasks such as rendering to canvas
->>>>>>> 9be342eb
 
 # 3.4.1
 
