# 4.3.1
<<<<<<< HEAD
* Fixed [#1534](Fixes https://github.com/mobxjs/mobx/issues/1534):  @computed({keepAlive: true}) no long calculates before being accessed.
=======

* Added the `$mobx` export symbol for MobX 5 forward compatibity
>>>>>>> b54e03b4

# 4.3.0

* Introduced the `entries(observable)` API, by @samjacobclift through [#1536](https://github.com/mobxjs/mobx/pull/1536)
* Fixed [#1535](https://github.com/mobxjs/mobx/issues/1535): Change in nested computed value was not propagated if read outside action context when there is a pending reaction. For more details see the exact test case.
* Illegal property access through prototypes is now a warning instead of an error. Fixes [#1506](https://github.com/mobxjs/mobx/issues/1506). By @AmazingTurtle through [#1529](https://github.com/mobxjs/mobx/pull/1529)
* Fixed issue where providing a custom setter to `@computed({ set: ... })` wasn't picked up
* Fixed #1545: Actions properties where not re-assignable when using TypeScript
* Illegal Access checks are now a warning instead of an error. Fix

# 4.2.1

* Fixed flow typings for `mobx.configure` [#1521](https://github.com/mobxjs/mobx/pull/1521) by @andrew--r
* Improved typings for `mobx.flow`, fixes [#1527](https://github.com/mobxjs/mobx/issues/1527)
* Throw error when using `@observable` in combination with a getter. [#1511](https://github.com/mobxjs/mobx/pull/1511) by @quanganhtran
* `toJS` now uses Map internally, for faster detection of cycles. [#1517](https://github.com/mobxjs/mobx/pull/1517) by @loatheb
* Fixed [#1512](https://github.com/mobxjs/mobx/issues/1512): `observe` hooks not being triggered when using `mobx.set`, Fixed in [#1514](https://github.com/mobxjs/mobx/pull/1514) by @quanganhtran
* Several minor improvements, additional tests and doc improvements.

# 4.2.0

* Introduced `configure({ enforceActions: "strict" })`, which is more strict then `enforceActions: true`, as it will also throw on non-observed changes to observables. See also [#1473](https://github.com/mobxjs/mobx/issues/1473)
* Fixed [#1480](https://github.com/mobxjs/mobx/issues/1480): Exceptions in the effect handler of `reaction` where not properly picked up by the global reaction system
* Fixed a bug where computed values updated their cached value, even when the comparer considered the new value equal to the previous one. Thanks @kuitos for finding this and fixing it! [#1499](https://github.com/mobxjs/mobx/pull/1499)
* Undeprecated `ObservableMap`, fixes [#1496](https://github.com/mobxjs/mobx/issues/1496)
* Observable arrays now support `Symbol.toStringTag` (if available / polyfilled). This allows libraries like Ramda to detect automatically that observable arrays are arrays. Fixes [#1490](https://github.com/mobxjs/mobx/issues/1490). Note that `Array.isArray` will keep returning false for the entire MobX 4 range.
* Actions are now always `configurable` and `writable`, like in MobX 3. Fixes [#1477](https://github.com/mobxjs/mobx/issues/1477)
* Merged several improvements to the flow typings. [#1501](https://github.com/mobxjs/mobx/pull/1501) by @quanganhtran
* Fixed several accidental usages of the global `fail`, by @mtaran-google through [#1483](https://github.com/mobxjs/mobx/pull/1483) and [#1482](https://github.com/mobxjs/mobx/pull/1482)

# 4.1.1

* Import `default` from MobX will no longer throw, but only warn instead. This fixes some issues with tools that reflect on the `default` export of a module.
* Disposing a spy listener inside a spy handler no longer causes an exception. Fixes [#1459](https://github.com/mobxjs/mobx/issues/1459) through [#1460](https://github.com/mobxjs/mobx/pull/1460) by [farwayer](https://github.com/farwayer)
* Added a missing `runInAction` overload in the flow typings. [#1451](https://github.com/mobxjs/mobx/pull/1451) by [AMilassin](https://github.com/mobxjs/mobx/issues?q=is%3Apr+author%3AAMilassin)
* Improved the typings of `decorate`. See [#1450](https://github.com/mobxjs/mobx/pull/1450) by [makepost](https://github.com/mobxjs/mobx/issues?q=is%3Apr+author%3Amakepost)

# 4.1.0

* Introduced `keepAlive` as option to `computed`
* All observable api's now default to `any` for their generic arguments
* Improved `flow` cancellation
* The effect of `when` is now automatically an action.
* `@computed` properties are now declared on their owner rather then the protoptype. Fixes an issue where `@computed` fields didn't work in React Native on proxied objects. See [#1396](https://github.com/mobxjs/mobx/issues/1396)
* `action` and `action.bound` decorated fields are now reassignable, so that they can be stubbed

# 4.0.2

* Fixed issue where exceptions like `TypeError: Cannot define property:__mobxDidRunLazyInitializers, object is not extensible.` were thrown. Fixes [#1404](https://github.com/mobxjs/mobx/issues/1404)
* Improved flow typings for `flow`, [#1399](https://github.com/mobxjs/mobx/pull/1399) by @ismailhabib

# 4.0.1

* Updated flow typings, see [#1393](https://github.com/mobxjs/mobx/pull/1393) by [andrew--r](https://github.com/andrew--r)

# 4.0.0

* For the highlights of this release, read the [blog](https://medium.com/p/c1fbc08008da/):
* For migration notes: see the [wiki page](https://github.com/mobxjs/mobx/wiki/Migrating-from-mobx-3-to-mobx-4)
* Note; many things that were removed to make the api surface smaller. If you think some feature shouldn't have been removed, feel free to open an issue!

This is the extensive list of all changes.

### New features

The changes mentioned here are discussed in detail in the [release highlights](https://medium.com/p/c1fbc08008da/), or were simply updated in the docs.

* MobX 4 introduces separation between the production and non production build. The production build strips most typechecks, resulting in a faster and smaller build. Make sure to substitute process.env.NODE_ENV = "production" in your build process! If you are using MobX in a react project, you most probably already have set this up. Otherwise, the idea is explained [here](https://reactjs.org/docs/add-react-to-an-existing-app.html).
* Introduced `flow` to create a chain of async actions. This is the same function as [`asyncActions`](https://github.com/mobxjs/mobx-utils#asyncaction) of the mobx-utils package
* These `flow`'s are now cancellable, by calling `.cancel()` on the returned promise, which will throw a cancellation exception into the generator function.
* `flow` also has experimental support for async iterators (`async * function`)
* Introduced `decorate(thing, decorators)` to decorate classes or object without needing decorator syntax.
* Introduced `onBecomeObserved` and `onBecomeUnobserved`. These API's enable hooking into the observability system and get notified about when an observable starts / stops becoming used. This is great to automaticaly fetch data from external resources, or stop doing so.
* `computed` / `@computed` now accepts a `requiresReaction` option. If it set, the computed value will throw an exception if it is being read while not being tracked by some reaction.
* To make `requiresReaction` the default, use `mobx.configure({ computedRequiresReaction: true })`
* Introduced `mobx.configure({ disableErrorBoundaries })`, for easier debugging of exceptoins. By [NaridaL](https://github.com/NaridaL) through [#1262](https://github.com/mobxjs/mobx/pull/1262)
* `toJS` now accepts the options: `{ detectCycles?: boolean, exportMapsAsObjects?: boolean }`, both `true` by default
* Observable maps are now backed by real ES6 Maps. This means that any value can be used as key now, not just strings and numbers.
* The flow typings have been updated. Since this is a manual effort, there can be mistakes, so feel free to PR!

* `computed(fn, options?)` / `@computed(options) get fn()` now accept the following options:
  * `set: (value) => void` to set a custom setter on the computed property
  * `name: "debug name"`
  * `equals: fn` the equality value to use for the computed to determine whether its output has changed. The default is `comparer.default`. Alternatives are `comparer.structural`, `comparer.identity` or just your own comparison function.
  * `requiresReaction: boolean` see above.

* `autorun(fn, options?)` now accepts the following options:
  * `delay: number` debounce the autorun with the given amount of milliseconds. This replaces the MobX 3 api `autorunAsync`
  * `name: "debug name"`
  * `scheduler: function` a custom scheduler to run the autorun. For example to connect running the autorun to `requestAnimationFrame`. See the docs for more details
  * `onError`. A custom error handler to be notified when an autorun throws an exception.

* `reaction(expr, effect, options?)` now accepts the following options:
  * `delay: number` debounce the autorun with the given amount of milliseconds. This replaces the MobX 3 api `autorunAsync`
  * `fireImmediately`. Immediately fire the effect function after the first evaluation of `expr`
  * `equals`. Custom equality function to determine whether the `expr` function differed from its previous result, and hence should fire `effect`. Accepts the same options as the `equals` option of computed.
  * All the options `autorun` accepts

* `when(predicate, effect?, options?)` now accepts the following options:
  * `name: "debug name"`
  * `onError`. A custom error handler to be notified when an autorun throws an exception.
  * `timeout: number` a timeout in milliseconds, after which the `onError` handler will be triggered to signal the condition not being met within a certain time
* The `effect` parameter of `when` has become optional. If it is omitted, `when` will return a promise. This makes it easy to `await` a condition, for example: `await when(() => user.profile.loaded)`. The returned promise can be cancelled using `promise.cancel()`

* There is now an utility API that enables manipulating observable maps, objects and arrays with the same api. These api's are fully reactive, which means that even new property declarations can be detected by mobx if `set` is used to add them, and `values` or `keys` to iterate them.
  * `values(thing)` returns all values in the collection as array
  * `keys(thing)` returns all keys in the collection as array
  * `set(thing, key, value)` or `set(thing, { key: value })` Updates the given collection with the provided key / value pair(s).
  * `remove(thing, key)` removes the specified child from the collection. For arrays splicing is used.
  * `has(thing, key)` returns true if the collection has the specified _observable_ property.
  * `get(thing, key)` returns the chlid under the specified key.

* `observable`, `observable.array`, `observable.object`, `observable.map` and `extendObservable` now accept an additional options object, which can specify the following attributes:
  * `name: "debug name"`
  * `deep: boolean`. `true` by default, indicates whether the children of this collection are automatically converted into observables as well.
  * `defaultDecorator: <decorator>` specifies the default decorator used for new children / properties, by default: `observable.deep`, but could be changed to `observable.ref`, `observable.struct` etc. (The `deep` property is just a short-hand for switching between `observable.deep` or `observable.ref` as default decorator for new properties)


### Breaking changes

The changes mentioned here are discussed in detail in the [migration notes](https://github.com/mobxjs/mobx/wiki/Migrating-from-mobx-3-to-mobx-4)

* MobX 4 requires `Map` to be globally available. Polyfill it if targeting IE < 11 or other older browsers.
* For typescript users, MobX now requires `Map` and several `Symbol`s to exist for its typings. So make sure that the `lib` configuration of your project is set to `"es6"`. (The compilation target can still be `"es5"`)
* `observable.shallowArray(values)` has been removed, instead use `observable.array(values, { deep: false })`
* `observable.shallowMap(values)` has been removed, instead use `observable.map(values, { deep: false })`
* `observable.shallowObject(values)` has been removed, instead use `observable.object(values, {}, { deep: false })`
* `extendShallowObservable(target, props)`, instead use `extendObservable(target, props, {}, { deep: false })`
* The decorators `observable.ref`, `observable.shallow`, `observable.deep`, `observable.struct` can no longer be used as functions. Instead, they should be passed as part of the `decorators` param to resp. `observable.object` and `extendObservable`
* The new signature of `extendObservable` is `extendObservable(target, props, decorators?, options?)`. This also means it is no longer possible to pass multiple bags of properties to `extendObservable`. `extendObservable` can no longer be used to re-declare properties. Use `set` instead to update existing properties (or introduce new ones).
* Iterating maps now follows the spec, that is, `map.values()`, `map.entries()`, `map.keys()`, `map[@@iterator]()` and `array[@@iterator]()` no longer return an array, but an iterator. Use `mobx.values(map)` or `Array.from(map)` to convert the iterators to arrays.
* dropped `@computed.equals`, instead, you can now use `@computed({ equals: ... })`
* `useStrict(boolean)` was dropped, use `configure({ enforceActions: boolean })` instead
* `isolateGlobalState` was dropped, use `configure({ isolateGlobalState: true})` instead
* If there are multiple mobx instances active in a single project, an exception will be thrown. Previously only a warning was printed. Fixes #1098. For details, see [#1082](https://github.com/mobxjs/mobx/issues/1082).
* Dropped the `shareGlobalState` feature. Instead, projects should be setup properly and it is up to the hosting package to make sure that there is only one MobX instance
* `expr` has been moved to mobx-utils. Remember, `expr(fn)` is just `computed(fn).get()`
* `createTransformer` has been moved to mobx-utils
* Passing `context` explicitly to `autorun`, `reaction` etc is no longer supported. Use arrow functions or function.bind instead.
* Removed `autorunAsync`. Use the `delay` option of `autorun` instead.
* `autorun`, `when`, `reaction` don't support name as first argument anymore, instead pass the `name` option.
* The `extras.` namespace has been dropped to enable tree-shaking non-used MobX features. All methods that where there originally are now exported at top level. If they are part of the official public API (you are encouraged to use them) they are exported as is. If they are experimental or somehow internal (you are discouraged to use them), they are prefixed with `_`.
* Dropped bower support. Fixes #1263
* The `spyReportStart`, `spyReportEnd`, `spyReport` and `isSpyEnabled` are no longer public. It is no longer possible to emit custom spy events as to avoid confusing in listeners what the possible set of events is.
* Dropped `isStrictModeEnabled`
* `observable(value)` will only succeed if it can turn the value into an observable data structure (a Map, Array or observable object). But it will no longer create an observable box for other values to avoid confusion. Call `observable.box(value)`  explictly in such cases.
* `isComputed` and `isObservable` no longer accept a property as second argument. Instead use `isComputedProp` and `isObservableProp`.
* Removed `whyRun`, use `trace` instead
* The spy event signature has slightly changed
* The `Atom` class is no longer exposed. Use `createAtom` instead (same signature).
* Calling reportObserved() on a self made atom will no longer trigger the hooks if reportObserved is triggered outside a reactive context.
* The options `struct` and `compareStructural` for computed values are deprecated, use `@computed.struct` or `computed({ equals: comparer.structural})` instead.
* `isModifierDescriptor` is no longer exposed.
* `deepEqual` is no longer exposed, use `comparer.structural` instead.
* `setReactionScheduler` -> `configure({ reactionScheduler: fn })`
* `reserveArrayBuffer` -> `configure({ reactionErrorHandler: fn })`
* `ObservableMap` is no longer exposed as constructor, use `observable.map` or `isObservableMap` instead
* `map` -> `observable.map`
* `runInAction` no longer accepts a custom scope
* Dropped the already deprecated and broken `default` export that made it harder to tree-shake mobx. Make sure to always use `import { x } from "mobx"` and not `import mobx from "mobx"`.
* Killed the already deprecated modifiers `asFlat` etc. If you war still using this, see the MobX 2 -> 3 migration notes.
* Observable maps now fully implement the map interface. See [#1361](https://github.com/mobxjs/mobx/pull/1361) by [Marc Fallows](https://github.com/marcfallows)
* Observable arrays will no longer expose the `.move` method
* Dropped the `observable.deep.struct` modifier
* Dropped the `observable.ref.struct` modifier
* `observable.struct` now behaves like `observable.ref.struct` (this used to be `observable.deep.struct`). That is; values in an `observable.struct` field will be stored as is, but structural comparison will be used when assigning a new value
* IReactionDisposer.onError has been removed, use the `onError` option of reactions instead

### Issues fixed in this release:

The issues are incoprorated in the above notes.

* [#1316](https://github.com/mobxjs/mobx/issues/1316) - Improve `observable` api
* [#992](https://github.com/mobxjs/mobx/issues/992) - `onBecomeObserved` & `onBecomeUnobserved`
* [#1301](https://github.com/mobxjs/mobx/issues/1301) - Set `onError` handler when creating reactions
* [#817](https://github.com/mobxjs/mobx/issues/817) - Improve typings of `observe`
* [#800](https://github.com/mobxjs/mobx/issues/800) - Use `Map` as backend implementation of observable maps
* [#1361](https://github.com/mobxjs/mobx/issues/1361) - Make observableMaps structurally correct maps
* [#813](https://github.com/mobxjs/mobx/issues/813) - Create separate dev and production builds
* [#961](https://github.com/mobxjs/mobx/issues/961), [#1197](https://github.com/mobxjs/mobx/issues/1197) - Make it possible to forbid reading an untracked computed value
* [#1098](https://github.com/mobxjs/mobx/issues/1098) - Throw instead of warn if multiple MobX instances are active
* [#1122](https://github.com/mobxjs/mobx/issues/1122) - Atom hooks fired to often for observable maps
* [#1148](https://github.com/mobxjs/mobx/issues/1148) - Disposer of reactions should also cancel all scheduled effects
* [#1241](https://github.com/mobxjs/mobx/issues/1241) - Make it possible to disable error boundaries, to make it easier to find exceptions
* [#1263](https://github.com/mobxjs/mobx/issues/1263) - Remove bower.json

# 3.6.2

* Fixed accidental dependency on the `node` typings. Fixes [#1387](https://github.com/mobxjs/mobx/issues/1387) / [#1362](https://github.com/mobxjs/mobx/issues/1387)

# 3.6.1

* Fixed [#1358](https://github.com/mobxjs/mobx/pull/1359): Deep comparison failing on IE11. By [le0nik](https://github.com/le0nik) through [#1359](https://github.com/mobxjs/mobx/pull/1359)

# 3.6.0

* Fixed [#1118](https://github.com/mobxjs/mobx/issues/1118), the deepEquals operator build into mobx gave wrong results for non-primitive objects. This affected for example `computed.struct`, or the `compareStructural` of `reaction`

# 3.5.0/1

* Introduced `trace` for easier debugging of reactions / computed values. See the [docs](https://mobx.js.org/best/trace.html) for details.
* Improved typings of `observableArray.find`, see [#1324](https://github.com/mobxjs/mobx/pull/1324) for details.

# 3.4.1

* Republished 3.4.0, because the package update doesn't seem to distibute consistently through yarn / npm

# 3.4.0

* Improve Flow support by exposing typings regularly. Flow will automatically include them now. In your `.flowconfig` will have to remove the import in the `[libs]` section (as it's done [here](https://github.com/mobxjs/mobx/pull/1254#issuecomment-348926416)). Fixes [#1232](https://github.com/mobxjs/mobx/issues/1232).

# 3.3.3

* Fixed regression bug where observable map contents could not be replaced using another observable map [#1258](https://github.com/mobxjs/mobx/issues/1258)
* Fixed weird exception abot not being able to read `length` property of a function, see[#1238](https://github.com/mobxjs/mobx/issues/1238) through [#1257](https://github.com/mobxjs/mobx/issues/1238) by @dannsam

# 3.3.2

* Fix bug where custom comparers could be invoked with `undefined` values. Fixes [#1208](https://github.com/mobxjs/mobx/issues/1208)
* Make typings for observable stricter when using flow [#1194](https://github.com/mobxjs/mobx/issues/1194), [#1231](https://github.com/mobxjs/mobx/issues/1231)
* Fix a bug where `map.replace` would trigger reactions for unchanged values, fixes [#1243](https://github.com/mobxjs/mobx/issues/1243)
* Fixed issue where `NaN` was considered unequal to `NaN` when a deep compare was made [#1249](https://github.com/mobxjs/mobx/issues/1249)

# 3.3.1

* Fix bug allowing maps to be modified outside actions when using strict mode, fixes [#940](https://github.com/mobxjs/mobx/issues/940)
* Fixed [#1139](https://github.com/mobxjs/mobx/issues/1139) properly: `transaction` is no longer deprecated and doesn't disable tracking properties anymore
* Fixed [#1120](https://github.com/mobxjs/mobx/issues/1139): `isComputed` should return false for non-existing properties

# 3.3.0

* Undeprecated `transaction`, see [#1139](https://github.com/mobxjs/mobx/issues/1139)
* Fixed typings of reaction [#1136](https://github.com/mobxjs/mobx/issues/1136)
* It is now possible to re-define a computed property [#1121](https://github.com/mobxjs/mobx/issues/1121)
* Print an helpful error message when using `@action` on a getter [#971](https://github.com/mobxjs/mobx/issues/971)
* Improved typings of intercept [#1119](https://github.com/mobxjs/mobx/issues/1119)
* Made code base Prettier [#1103](https://github.com/mobxjs/mobx/issues/1103)
* react-native will now by default use the es module build as well.
* Added support for Weex, see [#1163](https://github.com/mobxjs/mobx/pull/1163/)
* Added workaround for Firefox issue causing MobX to crash, see [#614](https://github.com/mobxjs/mobx/issues/614)

# 3.2.2

* Fixes a bug (or a known limitation) described in [#1092](https://github.com/mobxjs/mobx/issue/1092/). It is now possible to have different observable administration on different levels of the prototype chain. By @guillaumeleclerc
* Fixed a build issue when using mobx in a project that was using rollup, fixes [#1099](https://github.com/mobxjs/mobx/issue/1099/) by @rossipedia
* Fixed typings of `useStrict`, by @rickbeerendonk

# 3.2.1

* Introduced customizable value comperators to reactions and computed values. `reaction` and `computed` now support an additional option, `equals`, which takes a comparision function. See [#951](https://github.com/mobxjs/mobx/pull/951/) by @jamiewinder. Fixes #802 and #943. See the updated [`computed` docs](https://mobx.js.org/refguide/computed-decorator.html) for more details.

# 3.2.0

* MobX will warn again when there are multiple instances of MobX loaded, as this lead to often to confusing bugs if the project setup was not properly. The signal mobx that multiple instances are loaded on purpose, use `mobx.extras.runInSandbox`. See [#1082](https://github.com/mobxjs/mobx/issues/1082) for details.

# 3.1.17

* Improved typings of `IObservableArray.intercept`: use more restrictive types for `change` parameter of `handler`, by @bvanreeven
* Fixed [#1072](https://github.com/mobxjs/mobx/issues/1072), fields without a default value could not be observed yet when using TypeScript

# 3.1.16

* Restored `default` export (and added warning), which broke code that was importing mobx like `import mobx from "mobx"`. Use `import * as mobx from "mobx"` or use named importes instead. By @andykog, see #1043, #1050
* Fixed several typos in exceptions and documentation

# 3.1.15

* Fixed issue where `array.remove` did not work correctly in combination with `extras.interceptReads`

# 3.1.14

* Fixed 3.1.12 / 3.1.13 module packing. See #1039; `module` target is now transpiled to ES5 as well

# 3.1.13 (Unpublished: Uglify chokes on it in CRA)

* Fixed build issue with webpack 2, see #1040

# 3.1.12 (Unpublished: wasn't being bundled correctly by all bundlers)

* Added support for ES modules. See #1027 by @rossipedia
* Improved flow typings. See #1019 by @fb55
* Introduced experimental feature `extras.interceptReads(observable: ObservableMap | ObservableArray | ObservableObject | ObservableBox, property?: string, handler: value => value): Disposer` that can be used to intercept _reads_ from observable objects, to transform values on the fly when a value is read. One can achieve similar things with this as with proxying reads. See #1036

# 3.1.11

* Using rollup as bundler, instead of custom hacked build scripts, by @rossipedia, see #1023

# 3.1.10

* Fixed flow typings for `when`, by @jamsea
* Add flow typings for `map.replace`, by @leader22
* Added `observableArray.findIndex`, by @leader22
* Improved typings of `autorun` / `autorunAsync` to better support async / await, by @capaj
* Fixed typings of `action.bound`, see #803

# 3.1.9

* Introduced explicit `.get(index)` and `.set(index, value)` methods on observable arrays, for issues that have trouble handling many property descriptors on objects. See also #734
* Made sure it is safe to call `onBecomeObserved` twice in row, fixes #874, #898
* Fixed typings of `IReactionDisposer`

# 3.1.8

* Fixed edge case where `autorun` was not triggered again if a computed value was invalidated by the reaction itself, see [#916](https://github.com/mobxjs/mobx/issues/916), by @andykog
* Added support for primtive keys in `createTransformer`, See #920 by @dnakov
* Improved typings of `isArrayLike`, see #904, by @mohsen1

# 3.1.7

* Reverted ES2015 module changes, as they broke with webpack 2 (will be re-released later)

# 3.1.6 (Unpublished)

* Expose ES2015 modules to be used with advanced bundlers, by @mohsen1, fixes #868
* Improved typings of `IObservableArray.intercept`: remove superflous type parameter, by @bvanreeven
* Improved typings of map changes, by @hediet

# 3.1.5

* Improved typings of map changes, see #847, by @hediet
* Fixed issue with `reaction` if `fireImmediately` was combined with `delay` option, see #837, by @SaboteurSpk

# 3.1.4

* Observable maps initialized from ES6 didn't deeply convert their values to observables. (fixes #869,by @ggarek)

# 3.1.3

* Make sure that `ObservableArray.replace` can handle large arrays by not using splats internally. (See e.g. #859)
* Exposed `ObservableArray.spliceWithArray`, that unlike a normal splice, doesn't use a variadic argument list so that it is possible to splice in new arrays that are larger then allowed by the callstack.

# 3.1.2

* Fixed incompatiblity issue with `mobx-react@4.1.0`

# 3.1.1 (unpublished)

* Introduced `isBoxedObservable(value)`, fixes #804

# 3.1.0

### Improved strict mode

Strict mode has been relaxed a bit in this release. Also computed values can now better handle creating new observables (in an action if needed). The semantics are now as follows:

* In strict mode, it is not allowed to modify state that is already being _observed_ by some reaction.
* It is allowed to create and modify observable values in computed blocks, as long as they are not _observed_ yet.

In order words: Observables that are not in use anywhere yet, are not protected by MobX strict mode.
This is fine as the main goal of strict mode is to avoid kicking of reactions at undesired places.
Also strict mode enforces batched mutations of observables (through action).
However, for unobserved observables this is not relevant; they won't kick of reactions at all.

This fixes some uses cases where one now have to jump through hoops like:
* Creating observables in computed properties was fine already, but threw if this was done with the aid of an action. See issue [#798](https://github.com/mobxjs/mobx/issues/798).
* In strict mode, it was not possible to _update_ observable values without wrapping the code in `runInAction` or `action`. See issue [#563](https://github.com/mobxjs/mobx/issues/563)

Note that the following constructions are still anti patterns, although MobX won't throw anymore on them:
* Changing unobserved, but not just created observables in a computed value
* Invoke actions in computed values. Use reactions like `autorun` or `reaction` instead.

Note that observables that are not in use by a reaction, but that have `.observe` listeners attached, do *not* count towards being observed.
Observe and intercept callbacks are concepts that do not relate to strict mode, actions or transactions.

### Other changes

* Reactions and observable values now consider `NaN === NaN`, See #805 by @andykog
* Merged #783: extract error messages to seperate file, so that they can be optimized in production builds (not yet done), by @reisel, #GoodnessSquad
* Improved typings of actions, see #796 by @mattiamanzati

# 3.0.2

* Fixed issue where MobX failed on environments where `Map` is not defined, #779 by @dirtyrolf
* MobX can now be compiled on windows as well! #772 by @madarauchiha #GoodnessSquad
* Added documentation on how Flow typings can be used, #766 by @wietsevenema
* Added support for `Symbol.toPrimitive()` and `valueOf()`, see #773 by @eladnava #GoodnessSquad
* Supressed an exception that was thrown when using the Chrome Developer tools to inspect arrays, see #752

Re-introduced _structural comparison_. Seems we couldn't part from it yet :). So the following things have been added:

* `struct` option to `reaction` (alias for `compareStructural`, to get more consistency in naming)
* `observable.struct`, as alias for `observable.deep.struct`
* `observable.deep.struct`: Only stores a new value and notify observers if the new value is not structurally the same as the previous value. Beware of cycles! Converts new values automatically to observables (like `observable.deep`)
* `observable.ref.struct`: Only stores a new value and notify observers if the new value is not structurally the same as the previous value. Beware of cycles! Doesn't convert the new value into observables.
* `extras.deepEquals`: Check if two data structures are deeply equal. supports observable and non observable data structures.

# 3.0.1

* `toString()` of observable arrays now behaves like normal arrays (by @capaj, see #759)
* Improved flow types of `toJS`by @jamsea (#758)

# 3.0.0

The changelog of MobX 3 might look quite overwhelming, but migrating to MobX 3 should be pretty straight forward nonetheless.
The api has now become more layered, and the api is more uniform and modifiers are cleaned up.
In practice, you should check your usage of modifiers (`asFlat`, `asMap` etc.). Besides that the migration should be pretty painless.
Please report if this isn't the case!
Note that no changes to the runtime algorithm where made, almost all changes evolve in making the creation of observables more uniform, and removing deprecated stuff.

## `observable` api has been redesigned

The api to create observables has been redesigned.
By default, it keeps the automatic conversion behavior from MobX 2.
However, one can now have more fine grained control on how  / which observables are constructed.
Modifiers still exists, but they are more regular, and there should be less need for them.

### `observable(plainObject)` will no longer enhance objects, but clone instead

When passing a plain object to `observable`, MobX used to modify that object inplace and give it observable capabilities.
This also happened when assigning a plain object to an observable array etc.
However, this behavior has changed for a few reasons

1.  Both arrays and maps create new data structure, however, `observable(object)` didn't
2.  It resulted in unnecessary and confusing side effects. If you passed an object you received from some api to a function that added it, for example, to an observable collection. Suddenly your object would be modified as side effect of passing it down to that function. This was often confusing for beginners and could lead to subtle bugs.
3.  If MobX in the future uses Proxies behind the scenes, this would need to change as well

If you want, you can still enhance existing plainObjects, but simply using `extendObservable(data, data)`. This was actually the old implementation, which has now changed to `extendObservable({}, data)`.

As always, it is best practice not to have transportation objects etc lingering around; there should be only one source of truth, and that is the data that is in your observable state.
If you already adhered to this rule, this change won't impact you.

See [#649](https://github.com/mobxjs/mobx/issues/649)

### Factories per observable type

There are now explicit methods to create an observable of a specific type.

* `observable.object(props, name?)` creates a new observable object, by cloning the give props and making them observable
* `observable.array(initialValues, name?)`. Take a guess..
* `observable.map(initialValues, name?)`
* `observable.box(initialValue, name?)`. Creates a [boxed](http://mobxjs.github.io/mobx/refguide/boxed.html) value, which can be read from / written to using `.get()` and `.set(newValue)`
* `observable(value)`, as-is, based on the type of `value`, uses any of the above four functions to create a new observable.

### Shallow factories per type

The standard observable factories create observable structures that will try to turn any plain javascript value (arrays, objects or Maps) into observables.
Allthough this is fine in most cases, in some cases you might want to disable this autoconversion.
For example when storing objects from external libraries.
In MobX 2 you needed to use `asFlat` or `asReference` modifiers for this.
In MobX 3, there are factories to directly create non-converting data structures:

* `observable.shallowObject(props, name?)`
* `observable.shallowArray(initialValues, name?)`
* `observable.shallowMap(initialValues, name?)`
* `observable.shallowBox(initialValue, name?)`

So for example, `observable.shallowArray([todo1, todo2])` will create an observable array, but it won't try to convert the todos inside the array into observables as well.

### Shallow properties

The `@observable` decorator can still be used to introduce observable properties. And like in MobX 2, it will automatically convert its values.

However, sometimes you want to create an observable property that does not convert its _value_ into an observable automatically.
Previously that could be written as `@observable x = asReference(value)`.

### Structurally comparison of observables have been removed

This was not for a technical reason, but they just seemed hardly used.
Structural comparision for computed properties and reactions is still possible.
Feel free to file an issue, including use case, to re-introduce this feature if you think you really need it.
However, we noticed that in practice people rarely use it. And in cases where it is used `reference` / `shallow` is often a better fit (when using immutable data for example).

### Modifiers

Modifiers can be used in combination `@observable`, `extendObservable` and `observable.object` to change the autoconversion rules of specific properties.

The following modifiers are available:

* `observable.deep`: This is the default modifier, used by any observable. It converts any assigned, non-primitive value into an observable value if it isn't one yet.
* `observable.ref`: Disables automatic observable conversion, just creates an observable reference instead.
* `observable.shallow`: Can only used in combination with collections. Turns any assigned collection into an collection, which is shallowly observable (instead of deep)

Modifiers can be used as decorator:

```javascript
class TaskStore {
    @observable.shallow tasks = []
}
```

Or as property modifier in combination with `observable.object` / `observable.extendObservable`.
Note that modifiers always 'stick' to the property. So they will remain in effect even if a new value is assigned.

```javascript
const taskStore = observable({
    tasks: observable.shallow([])
})
```

See [modifiers](http://mobxjs.github.io/mobx/refguide/modifiers.html)

### `computed` api has been simplified

Using `computed` to create boxed observables has been simplified, and `computed` can now be invoked as follows:
* `computed(expr)`
* `computed(expr, setter)`
* `computed(expr, options)`, where options is an object that can specify one or more of the following fields: `name`, `setter`, `compareStructural` or `context` (the "this").

Computed can also be used as a decorator:

* `@computed`
* `@computed.struct` when you want to compareStructural (previously was `@computed({asStructure: true})`)

### `reaction` api has been simplified

The signature of `reaction` is now `reaction(dataFunc, effectFunc, options?)`, where the following options are accepted:

* `context`: The `this` to be used in the functions
* `fireImmediately`
* `delay`: Number in milliseconds that can be used to debounce the effect function.
* `compareStructural`: `false` by default. If `true`, the return value of the *data* function is structurally compared to its previous return value, and the *effect* function will only be invoked if there is a structural change in the output.
* `name`: String

### Bound actions

It is now possible to create actions and bind them in one go using `action.bound`. See [#699](https://github.com/mobxjs/mobx/issues/699).
This means that now the following is possible:

```javascript
class Ticker {
	@observable tick = 0

	@action.bound
	increment() {
		this.tick++ // 'this' will always be correct
	}
}

const ticker = new Ticker()
setInterval(ticker.increment, 1000)
```

### Improve error handling

Error handling in MobX has been made more consistent. In MobX 2 there was a best-effort recovery attempt if a derivation throws, but MobX 3 introduced
more consistent behavior:

* Computed values that throw, store the exception and throw it to the next consumer(s). They keep tracking their data, so they are able to recover from exceptions in next re-runs.
* Reactions (like `autorun`, `when`, `reaction`, `render()`  of `observer` components) will always catch their exceptions, and just log the error. They will keep tracking their data, so they are able to recover in next re-runs.
* The disposer of a reaction exposes an `onError(handler)` method, which makes it possible to attach custom error handling logic to an reaction (that overrides the default logging behavior).
* `extras.onReactionError(handler)` can be used to register a global onError handler for reactions (will fire after spy "error" event). This can be useful in tests etc.

See [#731](https://github.com/mobxjs/mobx/issues/731)

### Removed error handling, improved error recovery

MobX always printed a warning when an exception was thrown from a computed value, reaction or react component: `[mobx] An uncaught exception occurred while calculating....`.
This warning was often confusing for people because they either had the impression that this was a mobx exception, while it actually is just informing about an exception that happened in userland code.
And sometimes, the actual exception was silently caught somewhere else.
MobX now does not print any warnings anymore, and just makes sure its internal state is still stable.
Not throwing or handling an exception is now entirely the responsibility of the user.

Throwing an exception doesn't revert the causing mutation, but it does reset tracking information, which makes it possible to recover from exceptions by changing the state in such a way that a next run of the derivation doesn't throw.

### Flow-Types Support 🎉🎉🎉

Flow typings have been added by [A-gambit](https://github.com/A-gambit).
Add flow types for methods and interfaces of observable variables:

```js
const observableValue: IObservableValue<number> = observable(1)
const observableArray: IObservableArray<number> = observable([1,2,3])

const sum: IComputedValue<number> = computed(() => {
	return observableArray.reduce((a: number, b: number): number => a + b, 0)
})
```

See [#640](https://github.com/mobxjs/mobx/issues/640)

### MobX will no longer share global state by default

For historical reasons (at Mendix), MobX had a feature that it would warn if different versions of the MobX package are being loaded into the same javascript runtime multiple times.
This is because multiple instances by default try to share their state.
This allows reactions from one package to react to observables created by another package,
even when both packages where shipped with their own (embedded) version of MobX (!).

Obviously this is a nasty default as it breaks package isolation and might actually start to throw errors unintentionally when MobX is loaded multiple times in the same runtime by completely unrelated packages.
So this sharing behavior is now by default turned off.
Sharing MobX should be achieved by means of proper bundling, de-duplication of packages or using peer dependencies / externals if needed.
This is similar to packages like React, which will also bail out if you try to load it multiple times.

If you still want to use the old behavior, this can be achieved by running `mobx.extras.shareGlobalState()` on _all_ packages that want to share state with each other.
Since this behavior is probably not used outside Mendix, it has been deprecated immediately, so if you rely on this feature, please report in #621, so that it can be undeprecated if there is no more elegant solution.

See [#621](https://github.com/mobxjs/mobx/issues/621)

### Other changes

* **Breaking change:** The arguments to `observe` listeners for computed and boxed observables have changed and are now consistent with the other apis. Instead of invoking the callback with `(newValue: T, oldValue: T)` they are now invoked with a single change object: `(change: {newValue: T, oldValue: T, object, type: "update"})`
* Using transaction is now deprecated, use `action` or `runInAction` instead. Transactions now will enter an `untracked` block as well, just as actions, which removes the conceptual difference.
* Upgraded to typescript 2
* It is now possible to pass ES6 Maps to `observable` / observable maps. The map will be converted to an observable map (if keys are string like)
* Made `action` more debug friendly, it should now be easier to step through
* ObservableMap now has an additional method, `.replace(data)`, which is a combination of `clear()` and `merge(data)`.
* Passing a function to `observable` will now create a boxed observable refering to that function
* Fixed #603: exceptions in transaction breaks future reactions
* Fixed #698: createTransformer should support default arguments
* Transactions are no longer reported grouped in spy events. If you want to group events, use actions instead.
* Normalized `spy` events further. Computed values and actions now report `object` instead of `target` for the scope they have been applied to.
* The following deprecated methods have been removed:
  * `transaction`
  * `autorunUntil`
  * `trackTransitions`
  * `fastArray`
  * `SimpleEventEmitter`
  * `ObservableMap.toJs` (use `toJS`)
  * `toJSlegacy`
  * `toJSON` (use `toJS`)
  * invoking `observe` and `inject` with plain javascript objects

---

# 2.7.0

### Automatic inference of computed properties has been deprecated.

A deprecation message will now be printed if creating computed properties while relying on automatical inferrence of argumentless functions as computed values. In other words, when using `observable` or `extendObservable` in the following manner:

```javascript
const x = observable({
	computedProp: function() {
		return someComputation
	}
})

// Due to automatic inferrence now available as computed property:
x.computedProp
// And not !
x.computedProp()
```

Instead, to create a computed property, use:

```javascript
observable({
	get computedProp() {
		return someComputation
	}
})
```

or alternatively:

```javascript
observable({
	computedProp: computed(function() {
		return someComputation
	})
})
```

This change should avoid confusing experiences when trying to create methods that don't take arguments.
The current behavior will be kept as-is in the MobX 2.* range,
but from MobX 3 onward the argumentless functions will no longer be turned
automatically into computed values; they will be treated the same as function with arguments.
An observable _reference_ to the function will be made and the function itself will be preserved.
See for more details [#532](https://github.com/mobxjs/mobx/issues/532)

N.B. If you want to introduce actions on an observable that modify its state, using `action` is still the recommended approach:

```javascript
observable({
	counter: 0,
	increment: action(function() {
		this.counter++
	})
})
```

By the way, if you have code such as:

```
observable({
    @computed get someProp() { ... }
});
```

That code will no longer work. Rather, reactions will fail silently. Remove `@computed`.
Note, this only applies when using observable in this way; it doesn't apply when using
`@observable` on a property within a class declaration.

### Misc

* Fixed #701: `toJS` sometimes failing to convert objects decorated with `@observable` (cause: `isObservable` sometimes returned false on these object)
* Fixed typings for `when` / `autorun` / `reaction`; they all return a disposer function.


# 2.6.5

* Added `move` operation to observable array, see [#697](https://github.com/mobxjs/mobx/pull/697)

# 2.6.4

* Fixed potential clean up issue if an exception was thrown from an intercept handler
* Improved typings of `asStructure` (by @nidu, see #687)
* Added support for `computed(asStructure(() => expr))` (by @yotambarzilay, see #685)

# 2.6.3

* Fixed #603: exceptions in transaction breaks future reactions
* Improved typings of `toJS`
* Introduced `setReactionScheduler`. Internal api used by mobx-react@4 to be notified when reactions will be run

# 2.6.2

* Changes related to `toJS` as mentioned in version `2.6.0` where not actually shipped. This has been fixed, so see release notes below.

# 2.6.1

* Introduced convenience `isArrayLike`: returns whether the argument is either a JS- or observable array. By @dslmeinte
* Improved readme. By @DavidLGoldberg
* Improved assertion message, by @ncammarate (See [#618](https://github.com/mobxjs/mobx/pull/618))
* Added HashNode badge, by @sandeeppanda92

# 2.6.0

_Marked as minor release as the behavior of `toJS` has been changed, which might be interpreted both as bug-fix or as breaking change, depending of how you interpreted the docs_

* Fixed [#566](https://github.com/mobxjs/mobx/pull/566): Fixed incorrect behavior of `toJS`: `toJS` will now only recurse into observable object, not all objects. The new behavior is now aligned with what is suggested in the docs, but as a result the semantics changed a bit. `toJSlegacy` will be around for a while implementing the old behavior. See [#589](See https://github.com/mobxjs/mobx/pull/589) for more details.
* Fixed [#571](https://github.com/mobxjs/mobx/pull/571): Don't use `instanceof` operator. Should fix issues if MobX is included multiple times in the same bundle.
* Fixed [#576](https://github.com/mobxjs/mobx/pull/576): disallow passing actions directly to `autorun`; as they won't be tracked by @jeffijoe
* Extending observable objects with other observable (objects) is now explicitly forbidden, fixes [#540](https://github.com/mobxjs/mobx/pull/540).

# 2.5.2

* Introduced `isComputed`
* Observable objects can now have a type: `IObservableObject`, see [#484](https://github.com/mobxjs/mobx/pull/484) by @spiffytech
* Restored 2.4 behavior of boxed observables inside observable objects, see [#558](https://github.com/mobxjs/mobx/issues/558)

# 2.5.1

* Computed properties can now be created by using getter / setter functions. This is the idiomatic way to introduce computed properties from now on:

```javascript
const box = observable({
	length: 2,
	get squared() {
		return this.length * this.length
	},
	set squared(value) {
		this.length = Math.sqrt(value)
	}
})
```

# 2.5.0

* Core derivation algorithm has received some majore improvements by @asterius1! See below. Pr #452, 489
* Introduced setters for computed properties, use `computed(expr, setter)` or `@computed get name() { return expr } set name (value) { action }`. `computed` can now be used as modifier in `observable` / `extendObservable`, #421, #463 (see below for example)
* Introduced `isStrictModeEnabled()`, deprecated `useStrict()` without arguments, see #464
* Fixed #505, accessing an observable property throws before it is initialized

MobX is now able track and memoize computed values while an (trans)action is running.
Before 2.5, accessing a computed value during a transaction always resulted in a recomputation each time the computed value was accessed, because one of the upstream observables (might) have changed.
In 2.5, MobX actively tracks whether one of the observables has changed and won't recompute computed values unnecessary.
This means that computed values are now always memoized for the duration of the current action.
In specific cases, this might signficantly speed up actions that extensively make decisions based on computed values.

Example:
```javascript
class Square {
	@observable length = 2
	@computed get squared() {
		return this.length * this.length
	}
	// mobx now supports setters for computed values
	set squared(surfaceSize) {
		this.length = Math.sqrt(surfaceSize)
	}

	// core changes make actions more efficient if extensively using computed values:
	@action stuff() {
		this.length = 3
		console.log(this.squared) // recomputes in both 2.5 and before
		console.log(this.squared) // no longer recomputes
		this.length = 4
		console.log(this.squared) // recomputes in both 2.5 and before
		// after the action, before 2.5 squared would compute another time (if in use by a reaction), that is no longer the case
	}
}
```

ES5 example for setters:
```javascript
function Square() {
	extendObservable(this, {
		length: 2,
		squared: computed(
			function() {
				return this.squared * this.squared
			},
			function(surfaceSize) {
				this.length = Math.sqrt(surfaceSize)
			}
		)
	})
}
```

# 2.4.4

* Fixed #503: map.delete returns boolean
* Fix return type of `runInAction`, #499 by @Strate
* Fixed enumerability of observable array methods, see #496.
* Use TypeScript typeguards, #487 by @Strate
* Added overloads to `action` for better type inference, #500 by @Strate
* Fixed #502: `extendObservable` fails on objects created with `Object.create(null)`
* Implemented #480 / #488: better typings for `asMap`, by @Strate

# 2.4.3

* Objects with a `null` prototype are now considered plain objects as well
* Improved error message for non-converging cyclic reactions
* Fixed potential HMR issue

# 2.4.2

* Improved error message when wrongly using `@computed`, by @bb (#450)
* `observableArray.slice` now automatically converts observable arrays to plain arrays, fixes #460
* Improved error message when an uncaught exception is thrown by a MobX tracked function

# 2.4.1

* `@action` decorated methods are now configurable. Fixes #441
* The `onBecomeObserved` event handler is now triggered when an atom is observed, instead of when it is bound as dependency. Fixes #427 and makes atoms easier to extend.
* if `useStrict()` is invoked without arguments, it now returns the current value of strict mode.
* the current reaction is now always passed as first argument to the callbacks of `autorun`, `autorunAsync`, `when` and `reaction`. This allows reactions to be immediately disposed during the first run. See #438, by @andykog

# 2.4.0

* _Note: the internal version of MobX has been bumped. This version has no breaking api changes, but if you have MobX loaded multiple times in your project, they all have to be upgraded to `2.4.0`. MobX will report this when starting._
* Made dependency tracking and binding significant faster. Should result in huge performance improvements when working with large collections.
* Fixed typescript decorator issue, #423, #425? (by @bb)

# 2.3.7

* Fixed issue where computed values were tracked and accidentally kept alive during actions

# 2.3.6
* Fixed #406: Observable maps doesn't work with empty initial value in Safari
* Implemented #357, #348: ObservableMap and ObservableArray now support iterators. Use [`@@iterator()` or iterall](https://github.com/leebyron/iterall) in ES5 environments.

# 2.3.5

* Fixed #364: Observable arrays not reacting properly to index assignments under iOS safari (mobile) 9.1.1 By @andykog
* Fixed #387: Typings of boxed values
* Added warning when reading array entries out of bounds. See #381

# 2.3.4

* Fixed #360: Removed expensive cycle detection (cycles are still detected, but a bit later)
* Fixed #377: `toJS` serialization of Dates and Regexes preserves the original values
* Fixed #379: `@action` decorated methods can now be inherited / overriden

# 2.3.3

* Fixed #186: Log a warning instead of an error if an exception is thrown in a derivation. Fixes issue where React Native would produce unusable error screens (because it shows the first logged error)
* Fixed #333: Fixed some interoperability issues in combination with `Reflect` / `InversifyJS` decorators.  @andykog
* Fixed #333: `@observable` class properties are now _owned_ by their instance again, meaning they will show up in `Object.keys()` and `.hasOwnProperty` @andykog

# 2.3.2

* Fixed #328: Fixed exception when inspecting observable in `onBecomeObserved`
* Fixed #341: `array.find` now returns `undefined` instead of `null` when nothing was found, behavior now matches the docs. (By @hellectronic)

# 2.3.1

* Fixed #327: spy not working with runInAction

# 2.3.0

### Introduced `whyRun`:
Usage:
* `whyRun()`
* `whyRun(Reaction object / ComputedValue object / disposer function)`
* `whyRun(object, "computed property name")`

`whyRun` is a small utility that can be used inside computed value or reaction (`autorun`, `reaction` or the `render` method of an `observer` React component)
and prints why the derivation is currently running, and under which circumstances it will run again.
This should help to get a deeper understanding when and why MobX runs stuff, and prevent some beginner mistakes.

This feature can probably be improved based on your feedback, so feel free to file issues with suggestions!

### Semantic changes:
* `@observable` is now always defined on the class prototypes and not in the instances. This means that `@observable` properties are enumerable, but won't appear if `Object.keys` or `hasOwnProperty` is used on a class _instance_.
* Updated semantics of `reaction` as discussed in `#278`. The expression now needs to return a value and the side effect won't be triggered if the result didn't change. `asStructure` is supported in these cases. In contrast to MobX 2.2, effects will no longer be run if the output of the expression didn't change.

### Enhancements

* Introduces `isAction(fn)` #290
* If an (argumentless) action is passed to `observable` / `extendObservable`, it will not be converted into a computed property.
* Fixed #285: class instances are now also supported by `toJS`. Also members defined on prototypes which are enumerable are converted.
* Map keys are now always coerced to strings. Fixes #308
* `when`, `autorun` and `autorunAsync` now accept custom debug names (see #293, by @jamiewinder)
* Fixed #286: autoruns no longer stop working if an action throws an exception
* Implemented `runInAction`, can be used to create on the fly actions (especially useful in combination with `async/await`, see #299
* Improved performance and reduced mem usage of decorators signficantly (by defining the properties on the prototype if possible), and removed subtle differences between the implementation and behavior in babel and typescript.
* Updated logo as per #244. Tnx @osenvosem!

# 2.2.2:

* Fixed issue #267: exception when `useStrict(true)` was invoked in combination with `@observable` attributes when using Babel
* Fixed issue #269: @action in combination with typescript targeting ES6 and reflect.ts
* Improved compatibility with `JSON.stringify`, removed incorrect deprecation message
* Improved some error messages

# 2.2.1

* Fixed issue where typescript threw a compile error when using `@action` without params on a field
* Fixed issue where context was accidentally shared between class instances when using `@action` on a field

# 2.2.0

See the [release announcement](https://medium.com/@mweststrate/45cdc73c7c8d) for the full details of this release:

Introduced:
* `action` / `@action`
* `intercept`
* `spy`
* `reaction`
* `useStrict`
* improved debug names
* `toJSON` was renamed to `toJS`
* `observable(asMap())` is the new idiomatic way to create maps
* the effect of `when` is now untracked, similar to `reaction.
* `extras.trackTransations` is deprecated, use `spy` instead
* `untracked` has been undeprecated
* introduced / documented: `getAtom`, `getDebugName`, `isSpyEnabled`, `spyReport`, `spyReportStart`, `spyReportEnd`
* deprecated `extras.SimpleEventEmitter`
* array splice events now also report the `added` collection and `removedCount`

# 2.1.7

* Fixed a false negative in cycle detection, as reported in #236

# 2.1.6

* Fixed #236, #237 call stack issues when working with large arrays

# 2.1.5

* Fix #222 (by @andykog) run `observe` callback of computed properties in untracked mode.

# 2.1.4

* Fixed #201 (see also #160), another iOS enumerability issue... By @luosong

# 2.1.3

* Fixed #191, when using babel, complex field initializers where shared. By @andykog
* Added `lib/mobx.umd.min.js` for minified cdn builds, see #85

# 2.1.2

* Improved debug names of objects created using a constructor
* Fixed(?) some issues with iOS7 as reported in #60 by @bstst

# 2.1.1

* Fixed issue where `autorun`s created inside `autorun`s were not always kicked off. (`mobx-react`'s `observer` was not affected). Please upgrade if you often use autorun.
* Fixed typings of `mobx.map`, a list of entries is also acceptable.
* (Experimental) Improved error recovery a bit further

# 2.1.0

* MobX is now chatty again when an exception occurs inside a autorun / computed value / React.render. Previously this was considered to be the responsibility of the surrounding code. But if exceptions were eaten this would be really tricky to debug.
* (Experimental) MobX will now do a poor attempt to recover from exceptions that occured in autorun / computed value / React.render.

# 2.0.6

* `resetGlobalState` is now part of the `mobx.extras` namespace, as it is useful for test setup, to restore inconsistent state after test failures.
* `resetGlobalState` now also resets the caches of `createTransformer`, see #163.

# 2.0.5

* WIP on bower support

# 2.0.4

* `$transformId` property on transformed objects should be non-enumerable. Fixes #170.

# 2.0.3

* Always peek if inspecting a stale, computed value. Fixes #165.

# 2.0.2

* Fixed issue where changing an object property was tracked, which could lead to unending loops in `autorunAsync`.

# 2.0.1

* Undeprecated `observable(scalar)` (see 143)
* `expr` no longer prints incorrect deprecated messages (see 143)
* Requires `mobx` twice no longer fails.

# 2.0.0

## A new name...
Welcome to ~Mobservable~ MobX 2! First of all, there is the name change.
The new name is shorter and funnier and it has the right emphasis: MobX is about reactive programming.
Not about observability of data structures, which is just a technical necessity.
MobX now has its own [mobxjs](https://github.com/mobxjs) organization on GitHub. Just report an issue if you want to join.

All MobX 2.0 two compatible packages and repos have been renamed. So `mobx-react`, `mobx-react-devtools` etc.
For the 1.0 versions, use the old `mobservable` based names.

## Migrating from Mobservable 1.x to MobX 2.0

Migrating from Mobservable should be pretty straight-forward as the public api is largely the same.
However there are some conceptual changes which justifies a Major version bump as it might alter the behavior of MobX in edge cases.
Besides that, MobX is just a large collection of minor improvements over Mobservable.
Make sure to remove your old `mobservable` dependencies when installing the new `mobx` dependencies!

## `autorun`s are now allowed to cause cycles!
`autorun` is now allowed to have cycles. In Mobservable 1 an exception was thrown as soon as an autorun modified a variable which it was reading as well.
In MobX 2 these situations are now allowed and the autorun will trigger itself to be fired again immediately after the current execution.
This is fine as long as the autorun terminates within a reasonable amount of iterations (100).
This should avoid the need for work-arounds involving `setTimeout` etc.
Note that computed values (created using `observable(func)` are still not allowed to have cycles.

## [Breaking] `observable(scalar)` returns an object instead of a function and has been deprecated.

Creating an observable from a primitive or a reference no longer returns a getter/setter function, but a method with a `.get` and `.set` method.
This is less confusing, easier to debug and more efficient.

So to read or write from an observable scalar use:
```javascript
const temperature =  observable(27);
temperature.set(15); // previously: temperature(15)
temperature.get();   // previously: temperature()
```

`observable(scalar)` has been deprecated to make the api smaller and the syntax more uniform. In practice having observable objects, arrays and decorators seems to suffice in 99% of the cases. Deprecating this functionality means that people have simply less concepts to learn. Probably creating observable scalars will continue to work for a long time, as it is important to the internals of MobX and very convenient for testing.

## Introduced `@computed`

MobX introduced the `@computed` decorator for ES6 class properties with getter functions.
It does technically the same as `@observable` for getter properties. But having a separate decorator makes it easier to communicate about the code.
`@observable` is for mutable state properties, `@computed` is for derived values.

`@computed` can now also be parameterized. `@computed({asStructure: true})` makes sure that the result of a derivation is compared structurally instead of referentially with its preview value. This makes sure that observers of the computation don't re-evaluate if new structures are returned that are structurally equal to the original ones. This is very useful when working with point, vector or color structures for example. It behaves the same as the `asStructure` modifier for observable values.

`@computed` properties are no longer enumerable.

## MobX is now extensible!

The core algorithm of MobX has been largely rewritten to improve the clarity, extensibility, performance and stability of the source code.
It is now possible to define your own custom observable data sources by using the `Atom` class.
It is also possible to create your own reactive functions using the `Reaction` class. `autorun`, `autorunAsync` and `@observer` have now all been implemented using the concept of Reactions.
So feel free to write your own reactive [constructions](http://mobxjs.github.io/mobx/refguide/extending.html)!

## Mobservable now fails fast

In Mobservable 1 exceptions would be caught and sometimes re-thrown after logging them.
This was confusing and not all derivations were able to recover from these exceptions.
In MobX 2 it is no longer allowed for a computed function or `autorun` to throw an exception.

## Improved build

* MobX is roughly 20% faster
* MobX is smaller: 75KB -> 60KB unminified, and 54KB -> 30KB minified.
* Distributable builds are no longer available in the git repository, use unpkg instead:
* Commonjs build: https://unpkg.com/mobx@^2.0.0/lib/mobx.js
* Minified commonjs build: https://unpkg.com/mobx@^2.0.0/lib/mobx.min.js
* UMD build: https://unpkg.com/mobx@^2.0.0/lib/mobx.umd.js
* To use the minified build, require / import the lib from `"mobx/lib/mobx.min.js"` (or set up an alias in your webpack configuration if applicable)

## Other changes

* Improved debug names of all observables. This is especially visible when using `mobx-react-devtools` or `extras.trackTransitions`.
* Renamed `extras.SimpleEventEmitter` to `SimpleEventEmitter`
* Removed already deprecated methods: `isReactive`, `makeReactive`, `observeUntil`, `observeAsync`
* Removed `extras.getDNode`
* Invoking `ObservableArray.peek` is no longer registered as listener
* Deprecated `untracked`. It wasn't documented and nobody seems to miss it.

# 1.2.5

* Map no longer throws when `.has`, `.get` or `.delete` is invoked with an invalid key (#116)
* Files are now compiled without sourcemap to avoid issues when loading mobservable in a debugger when `src/` folder is not available.

# 1.2.4

* Fixed: observable arrays didn't properly apply modifiers if created using `asFlat([])` or `fastArray([])`
* Don't try to make frozen objects observable (by @andykog)
* `observableArray.reverse` no longer mutates the arry but just returns a sorted copy
* Updated tests to use babel6

# 1.2.3

* observableArray.sort no longer mutates the array being sorted but returns a sorted clone instead (#90)
* removed an incorrect internal state assumption (#97)

# 1.2.2

* Add bower support

# 1.2.1

* Computed value now yields consistent results when being inspected while in transaction

# 1.2.0

* Implemented #67: Reactive graph transformations. See: http://mobxjs.github.io/mobservable/refguide/create-transformer.html

# 1.1.8

* Implemented #59, `isObservable` and `observe` now support a property name as second param to observe individual values on maps and objects.

# 1.1.7

* Fixed #77: package consumers with --noImplicitAny should be able to build

# 1.1.6

* Introduced `mobservable.fastArray(array)`, in addition to `mobservable.observable(array)`. Which is much faster when adding items but doesn't support enumerability (`for (var idx in ar) ..` loops).
* Introduced `observableArray.peek()`, for fast access to the array values. Should be used read-only.

# 1.1.5

* Fixed 71: transactions should not influence running computations

# 1.1.4

* Fixed #65; illegal state exception when using a transaction inside a reactive function. Credits: @kmalakoff

# 1.1.3

* Fixed #61; if autorun was created during a transaction, postpone execution until the end of the transaction

# 1.1.2

* Fixed exception when autorunUntil finished immediately

# 1.1.1

* `toJSON` now serializes object trees with cycles as well. If you know the object tree is acyclic, pass in `false` as second parameter for a performance gain.

# 1.1.0

* Exposed `ObservableMap` type
* Introduced `mobservable.untracked(block)`
* Introduced `mobservable.autorunAsync(block, delay)`

# 1.0.9

Removed accidental log message

# 1.0.7 / 1.0.8

Fixed inconsistency when using `transaction` and `@observer`, which sometimes caused stale values to be displayed.

# 1.0.6

Fix incompatibility issue with systemjs bundler (see PR 52)

# 1.0.4/5

* `map.size` is now a property instead of a function
* `map()` now accepts an array as entries to construct the new map
* introduced `isObservableObject`, `isObservableArray` and `isObservableMap`
* introduced `observe`, to observe observable arrays, objects and maps, similarly to Object.observe and Array.observe

# 1.0.3

* `extendObservable` now supports passing in multiple object properties

# 1.0.2

* added `mobservable.map()`, which creates a new map similarly to ES6 maps, yet observable. Until properly documentation, see the [MDN docs](https://developer.mozilla.org/en-US/docs/Web/JavaScript/Reference/Global_Objects/Array/map).

# 1.0.1

* Stricter argument checking for several apis.

# 1.0

## Renames

* `isReactive` -> `isObservable`
* `makeReactive` -> `observable`
* `extendReactive` -> `extendObservable`
* `observe` -> `autorun`
* `observeUntil` -> `autorunUntil`
* `observeAsync` -> `autorunAsync`
* `reactiveComponent` -> `observer` (in `mobservable-react` package)

## Breaking changes

* dropped the `strict` and `logLevel` settings of mobservable. View functions are by default run in `strict` mode, `autorun` (formerly: `observe`) functions in `non-strict` mode (strict indicates that it is allowed to change other observable values during the computation of a view funtion).
Use `extras.withStrict(boolean, block)` if you want to deviate from the default behavior.
* `observable` (formerly `makeReactive`) no longer accepts an options object. The modifiers `asReference`, `asStructure` and `asFlat` can be used instead.
* dropped the `default` export of observable
* Removed all earlier deprecated functions

## Bugfixes / improvements

* `mobservable` now ships with TypeScript 1.6 compliant module typings, no external typings file is required anymore.
* `mobservable-react` supports React Native as well through the import `"mobservable-react/native"`.
* Improved debugger support
* `for (var key in observablearray)` now lists the correct keys
* `@observable` now works correct on classes that are transpiled by either TypeScript or Babel (Not all constructions where supported in Babel earlier)
* Simplified error handling, mobservable will no longer catch errors in views, which makes the stack traces easier to debug.
* Removed the initial 'welcom to mobservable' logline that was printed during start-up.

# 0.7.1

* Backported Babel support for the @observable decorator from the 1.0 branch. The decorator should now behave the same when compiled with either Typescript or Babeljs.

# 0.7.0

* Introduced `strict` mode (see issues [#30](), [#31]())
* Renamed `sideEffect` to `observe`
* Renamed `when` to `observeUntil`
* Introduced `observeAsync`.
* Fixed issue where changing the `logLevel` was not picked up.
* Improved typings.
* Introduces `asStructure` (see [#8]()) and `asFlat`.
* Assigning a plain object to a reactive structure no longer clones the object, instead, the original object is decorated. (Arrays are still cloned due to Javascript limitations to extend arrays).
* Reintroduced `expr(func)` as shorthand for `makeReactive(func)()`, which is useful to create temporarily views inside views
* Deprecated the options object that could be passed to `makeReactive`.
* Deprecated the options object that could be passed to `makeReactive`:
  * A `thisArg` can be passed as second param.
  * A name (for debugging) can be passed as second or third param
  * The `as` modifier is no longer needed, use `asReference` (instead of `as:'reference'`) or `asFlat` (instead of `recurse:false`).

# 0.6.10

* Fixed issue where @observable did not properly create a stand-alone view

# 0.6.9

* Fixed bug where views where sometimes not triggered again if the dependency tree changed to much.

# 0.6.8

* Introduced `when`, which, given a reactive predicate, observes it until it returns true.
* Renamed `sideEffect -> observe`

# 0.6.7:

* Improved logging

# 0.6.6:

* Deprecated observable array `.values()` and `.clone()`
* Deprecated observeUntilInvalid; use sideEffect instead
* Renamed mobservable.toJson to mobservable.toJSON

# 0.6.5:

* It is no longer possible to create impure views; views that alter other reactive values.
* Update links to the new documentation.

# 0.6.4:

* 2nd argument of sideEffect is now the scope, instead of an options object which hadn't any useful properties

# 0.6.3

* Deprecated: reactiveComponent, reactiveComponent from the separate package mobservable-react should be used instead
* Store the trackingstack globally, so that multiple instances of mobservable can run together

# 0.6.2

* Deprecated: @observable on functions (use getter functions instead)
* Introduced: `getDependencyTree`, `getObserverTree` and `trackTransitions`
* Minor performance improvements<|MERGE_RESOLUTION|>--- conflicted
+++ resolved
@@ -1,10 +1,10 @@
+# 4.4.0
+
+* Fixed [#1534](Fixes https://github.com/mobxjs/mobx/issues/1534):  @computed({keepAlive: true}) no long calculates before being accessed.
+
 # 4.3.1
-<<<<<<< HEAD
-* Fixed [#1534](Fixes https://github.com/mobxjs/mobx/issues/1534):  @computed({keepAlive: true}) no long calculates before being accessed.
-=======
 
 * Added the `$mobx` export symbol for MobX 5 forward compatibity
->>>>>>> b54e03b4
 
 # 4.3.0
 
